#!/usr/bin/env python
# -*- coding: utf-8 -*-

import unittest

import numpy as np

import pygimli as pg


class TestRVectorMethods(unittest.TestCase):

    def test_XVectorBasics(self):

        def testVector(v):

            for t in v:
                self.assertEqual(t, 1.0)

            self.assertEqual(sum(v), 5.0)
            self.assertFalse(pg.haveInfNaN(v))

            v[1] = 0
            self.assertEqual(v[1], 0)

            v[1] = 1
            self.assertEqual(v[1], 1)
            #print(v/v)

        testVector(pg.RVector(5, 1.0))
        testVector(pg.CVector(5, 1.0))
        testVector(pg.BVector(5, True))
        testVector(pg.IVector(5, 1))

    def test_XVectorSetVal(self):
        """
        """
        #
        vec = pg.RVector(5, 1.0)
        self.assertEqual(vec[0], 1.0)

        vec[0] += 1.0
        self.assertEqual(vec[0], 2.0)

        vec[0] = vec[0] + 1.0
        self.assertEqual(vec[0], 3.0)

        vec.setVal(4.0, 0)
        self.assertEqual(vec[0], 4.0)

        vec.setVal(5.0, 0, 1)
        self.assertEqual(vec[0], 5.0)

        vec.setVal(6.0)
        self.assertEqual(vec[0], 6.0)

        vec.setVal(7.0, vec > 0.0)
        self.assertEqual(vec[0], 7.0)

    def test_IVectorOP(self):
        v = pg.IVector(5, 1)

        # print(v + 2)
        # print(v - 2)
        # print(2 * v)
        #print(v * 2)
        #self.assertEqual(sum(v * 2), 10)

        self.assertEqual(sum(v + 1), 10)
        self.assertEqual(sum(v - 2), -5)
        #self.assertEqual(sum(v * 2), 10)
        self.assertEqual(sum(v / 1), 5)
        self.assertEqual(sum(1 + v), 10)
        self.assertEqual(sum(-1 - v), -10)
        self.assertEqual(sum(2 * v), 10)
        self.assertEqual(sum(1 / v), 5)


    def test_RVectorOP(self):
        v = pg.RVector(5, 1.0)

        self.assertEqual(sum(v + 1), 10)
        self.assertEqual(sum(v - 2), -5)
        self.assertEqual(sum(v * 2), 10)
        self.assertEqual(sum(v / 1), 5)
        self.assertEqual(sum(1 + v), 10)
        self.assertEqual(sum(-1 - v), -10)
        self.assertEqual(sum(2 * v), 10)
        self.assertEqual(sum(1 / v), 5)
        self.assertEqual(sum(v + 1.0), 10)
        self.assertEqual(sum(v - 2.0), -5)
        self.assertEqual(sum(v * 2.0), 10)
        self.assertEqual(sum(v / 1.0), 5)
        self.assertEqual(sum(1.0 + v), 10)
        self.assertEqual(sum(-1.0 - v), -10)
        self.assertEqual(sum(2.0 * v), 10)
        self.assertEqual(sum(1.0 / v), 5)

        v2 = np.ones(len(v))* 0.01
        # check pg * np
        self.assertEqual(sum(v * v2), 5*0.01)
        # check np * pg
        self.assertEqual(sum(v2 * v), 5*0.01)

        #v = pg.CVector(5, 1.0)

        #self.assertEqual(sum(v + 1), 10)
        #self.assertEqual(sum(v - 1), 0)
        #self.assertEqual(sum(v * 1), 5)
        #self.assertEqual(sum(v / 1), 5)
        #self.assertEqual(sum(1 + v), 10)
        #self.assertEqual(sum(1 - v), 0)
        #self.assertEqual(sum(1 * v), 5)
        #self.assertEqual(sum(1 / v), 5)
        #self.assertEqual(sum(v + 1.0), 10)
        #self.assertEqual(sum(v - 1.0), 0)
        #self.assertEqual(sum(v * 1.0), 5)
        #self.assertEqual(sum(v / 1.0), 5)
        #self.assertEqual(sum(1.0 + v), 10)
        #self.assertEqual(sum(1.0 - v), 0)
        #self.assertEqual(sum(1.0 * v), 5)
        #self.assertEqual(sum(1.0 / v), 5)

    def test_RVectorIndexRW(self):

        v = pg.RVector(5, 2.0)
        np.testing.assert_array_equal(v, [2, 2, 2, 2, 2])

        v += 1.0
        np.testing.assert_array_equal(v, [3, 3, 3, 3, 3])

        v += 1
        np.testing.assert_array_equal(v, [4, 4, 4, 4, 4])

        v[1] = 1.0
        np.testing.assert_array_equal(v, [4, 1, 4, 4, 4])

        v[1] += 1.0
        np.testing.assert_array_equal(v, [4, 2, 4, 4, 4])

        v[[1,2]] = 2.0
        np.testing.assert_array_equal(v, [4, 2, 2, 4, 4])

        v[pg.IVector(1,3)] = 3.0
        np.testing.assert_array_equal(v, [4, 2, 2, 3, 4])

        v[pg.IVector(5,2)] = 1.0
        np.testing.assert_array_equal(v, [4, 2, 1, 3, 4])

        v[pg.find(v==4.0)] = 5.0
        np.testing.assert_array_equal(v, [5, 2, 1, 3, 5])

        v[v==5.0] = 4.0
        np.testing.assert_array_equal(v, [4, 2, 1, 3, 4])

        v[v==4.0] = 5.0
        np.testing.assert_array_equal(v, [5, 2, 1, 3, 5])

        #this will work only if we overwrite __iadd__
        #v[v==4.0] += 1.0
        #np.testing.assert_array_equal(v, [6, 2, 1, 3, 6])

        v.setVal(1.0, 1)
        np.testing.assert_array_equal(v, [5, 1, 1, 3, 5])


    def test_RVectorFuncts(self):
        v = pg.RVector(5, 2.0)
        self.assertEqual(sum(pg.pow(v, 2)), 20)
        self.assertEqual(sum(pg.pow(v, 2.0)), 20)
        self.assertEqual(sum(pg.pow(v, v)), 20)

    def test_R3VectorIndex(self):
        r3 = pg.R3Vector(10)

        self.assertEqual(r3[0], pg.RVector3(0))
        np.testing.assert_array_equal(r3[0], pg.RVector3(0))

        r3[1] = pg.RVector3(0.0, 1.0, 0.0)
        np.testing.assert_array_equal(r3[1], pg.RVector3(0.0, 1.0, 0.0))

        r3[2] = (0.0, 2.0, 0.0)
        np.testing.assert_array_equal(r3[2], pg.RVector3(0.0, 2.0, 0.0))

        r3[3] = (0.0, 3.0, 0.0)
        np.testing.assert_array_equal(r3[3], pg.RVector3(0.0, 3.0, 0.0))

        d = pg.utils.dist(r3)
        self.assertEqual(sum(d), 1+2+3)

    def test_Slices(self):
        a = pg.RVector(np.arange(10.))

        np.testing.assert_array_equal(a[:], np.arange(10.)[:])
        np.testing.assert_array_equal(a[::], np.arange(10.)[::])
        np.testing.assert_array_equal(a[::1], np.arange(10.)[::1])
        np.testing.assert_array_equal(a[::-1], np.arange(10.)[::-1])

        np.testing.assert_array_equal(a[0:3:1], np.arange(10.)[0:3:1])
        np.testing.assert_array_equal(a[0:3:2], np.arange(10.)[0:3:2])

        np.testing.assert_array_equal(a[3:0:-1], np.arange(10.)[3:0:-1])
        np.testing.assert_array_equal(a[3:0:-2], np.arange(10.)[3:0:-2])

        np.testing.assert_array_equal(a[0:3:-1], np.arange(10.)[0:3:-1])
        np.testing.assert_array_equal(a[0:3:-2], np.arange(10.)[0:3:-2])


    #def test_isupper(self):
        #self.assertTrue('FOO'.isupper())
        #self.assertFalse('Foo'.isupper())

    #def test_split(self):
        #s = 'hello world'
        #self.assertEqual(s.split(), ['hello', 'world'])
        ## check that s.split fails when the separator is not a string
        #with self.assertRaises(TypeError):
            #s.split(2)

    def test_IndexAccess(self):
        # (double) array/vector
        an = np.arange(10.)
        ag = pg.RVector(an)

        # bn = nd.array(bool)
        bn = (an > 4.)
        self.assertEqual(type(bn), np.ndarray)
        self.assertEqual(bn.dtype, 'bool')
        self.assertEqual(sum(bn), 5)

        # bg = BVector
        bg = (ag > 4.)
        self.assertEqual(type(bg), pg.BVector)
        self.assertEqual(sum(bg), 5)

        # BVector(nd.array(bool))
        self.assertEqual(len(bg), len(pg.BVector(bn)))
        self.assertEqual(sum(bg), sum(pg.BVector(bn)))
        self.assertEqual(bg[0], pg.BVector(bn)[0])
        np.testing.assert_array_equal(bg, pg.BVector(bn))

        # In = nd.array(int)
        In = np.nonzero(bn)[0]
        self.assertEqual(type(In), np.ndarray)
        self.assertEqual(In.dtype, 'int')
        self.assertEqual(len(In), 5)
        self.assertEqual(In[0], 5)

        # np.nonzero(bg)
        np.testing.assert_array_equal(In, np.nonzero(bg)[0])

        # Ig = IndexArray
        Ig = pg.find(bg)
        self.assertEqual(type(Ig), pg.IndexArray)
        self.assertEqual(len(Ig), 5)
        self.assertEqual(Ig[0], 5)

        # pg.find(nd.array(bool))
        np.testing.assert_array_equal(Ig, pg.find(bn))

        ## Indexoperators ##
        # ndarray [nd.array(bool)] == ndarray [nd.array(int)]
        np.testing.assert_equal(an[bn], an[In])
        self.assertEqual(len(an[bn]), 5)
        self.assertEqual(an[bn][0], 5)

        # ndarray[IndexArray] == ndarray [nd.array(int)]
        np.testing.assert_equal(an[Ig], an[In])

        # ndarray[BVector] == ndarray [nd.array(bool)]
        np.testing.assert_array_equal(an[np.array(bg, dtype='bool')], an[bn])
        np.testing.assert_array_equal(an[np.array(bg)], an[bn])
        np.testing.assert_array_equal(an[bg.array()], an[bn])
        ## this fails because it is interpreted as an[[0,0,0,1,1,1]] ..
        #np.testing.assert_equal(an[bg], an[bn])


        # RVector [BVector] == RVector [IndexArray]
        np.testing.assert_array_equal(ag[bg], ag[Ig])
        self.assertEqual(len(ag[bg]), 5)
        self.assertEqual(ag[bg][0], 5)

        # RVector [BVector] ==  RVector [nd.array(bool)]
        np.testing.assert_array_equal(ag[bg], ag[bn])
        np.testing.assert_equal(sum(ag[bg]), sum(ag[bn]))

        # RVector [IndexArray] ==  RVector [nd.array(int)]
        np.testing.assert_array_equal(ag[Ig], ag[In])
        # RVector(BVector) ==  RVector(nd.array(bool))
        # RVector(IndexArray) ==  RVector(nd.array(int))

    def test_IndexAccess(self):
        I = pg.IndexArray([0,1,1,0])
        np.testing.assert_array_equal(pg.sum(I), 2)
        np.testing.assert_array_equal(sum(I), 2)
        np.testing.assert_array_equal(np.sum(I), 2)

    def testComparison(self):
        a = pg.RVector(10, 1)
        b = pg.RVector(10, 2)
        
        np.testing.assert_equal(len(a < 1), 10)
        np.testing.assert_equal(len(a > 2), 10)

        np.testing.assert_equal(len(a < b), 10)
        np.testing.assert_equal(len(a > b), 10)

    def testRMatrixIndex(self):
        A = pg.Matrix(4,4)
        A[0] = pg.Vector(4,1)
        
        np.testing.assert_equal(sum(A[0]), 4)
        
        A[1,2] = 2.0
        # np.testing.assert_equal(sum(A[1]), 2)
        np.testing.assert_equal(A[1,2], 2)

        ## will not work because A[2] refer to A[2]__getItem__ which only can 
        # return a const reference. use the tuple idx above
        # A[2][2] = 2.0
        # np.testing.assert_equal(sum(A[2]), 2)
        
if __name__ == '__main__':
<<<<<<< HEAD
    pg.setDeepDebug(1)
    t = TestRVectorMethods()
    t.test_RVectorOP()
=======
    # pg.setDeepDebug(1)
    # t = TestRVectorMethods()
    
    # # t.test_IVectorOP()
>>>>>>> de1e4aa9
    # t.test_Slices()
    # t.testRMatrixIndex()
    
    unittest.main()<|MERGE_RESOLUTION|>--- conflicted
+++ resolved
@@ -321,16 +321,10 @@
         # np.testing.assert_equal(sum(A[2]), 2)
         
 if __name__ == '__main__':
-<<<<<<< HEAD
-    pg.setDeepDebug(1)
-    t = TestRVectorMethods()
-    t.test_RVectorOP()
-=======
     # pg.setDeepDebug(1)
     # t = TestRVectorMethods()
     
     # # t.test_IVectorOP()
->>>>>>> de1e4aa9
     # t.test_Slices()
     # t.testRMatrixIndex()
     
