# -*- coding: utf-8 -*-

"""
Module containing submodules for various geophysical methods.
"""

from math import pi
from . em import FDEM, TDEM
from . sNMR import MRS
from . SIP import SIPSpectrum
# from . gravimetry import Gravimetry
# from . seismics import *

__all__ = ("FDEM", "TDEM", "MRS", "SIPSpectrum", "Refraction")


class constants:
    """ Container for different physical constants and units. """
    # magnetic constant, vacuum permeability
    mu0 = 4.0 * pi * 1e-7  # [(kg * m) / (A^2 * s^2)]
    # electric constant, vacuum permittivity
    e0 = 8.85418781762e-12  # [(A^2 * s^4)/(kg m^3)]
    # gravitational constant
    G = 6.6742e-11  # gravitation constant [m^3/(kg s^2)]
    GmGal = G / 1e-5  # [mGal=1e-5 SI]
    g = 9.798  # norm gravitational acceleration [m/s^2]
    # flow and transport
    Darcy = 9.86923e-13  # [m^2]
    mDarcy = Darcy * 1e-3


class MethodManager(object):
    """
        General manager to maintenance a measurement method.

        The method manager holds one instance of a forward operator and a
        appropriate inversion method to handle simulation and reconstruction of
        common geophysical problems.

    """
    def __init__(self, verbose=True, debug=False, **kwargs):
        self.verbose = verbose
        self.debug = debug
<<<<<<< HEAD
        self.figs = {}
        self.fop = self.createFOP(debug)
=======
        self.fop = self.createFOP(verbose)
>>>>>>> b6e8a8fb
        if self.fop is None:
            raise Exception("createFOP does not return valid forward operator")
        self.tD = None
        self.tM = None
        self.inv = self.createInv(self.fop, verbose, debug)
        if self.inv is None:
            raise Exception("createINV does not return valid inversion")

        self.setVerbose(verbose)

    def __str__(self):
        return self.__repr__()

    def __repr__(self):
        """ String representation of the class """
        return "Method Manager: " + str(self.__class__)
<<<<<<< HEAD
=======

    def setVerbose(self, verbose):
        self.verbose = verbose
        self.inv.setVerbose(verbose)
        self.fop.setVerbose(verbose)
>>>>>>> b6e8a8fb

    def createFOP(self, verbose=True):
        """ Create forward operator working on refined mesh """
        raise Exception("Overload me!")

    def createInv(self, fop, verbose=True, dosave=False):
        """ Create inversion instance, data- and model transformations. """
        raise Exception("Overload me!")

<<<<<<< HEAD
    # Visualization stuff
    def show(self, data, values=None, axes=None,
             cMin=None, cMax=None, colorBar=1, **kwargs):
        """ Show the model """
        pass

    def showData(self, ax=None, response=None):
        """ show data in form of travel time curves """
        pass

    def showMesh(self, ax=None):
        """ show mesh in given axes or in a new figure """
        pass

    def showResult(self, ax=None, cMin=None, cMax=None, logScale=False,
                   **kwargs):
        """ show resulting velocity vector """
        pass

    def getDepth(self):
        """ get typical investigation depth """
        pass

    # Mesh-related methods
    def createMesh(self):
        """ Create a mesh aka the parametrization """
        pass
        # could take dataContainer.sensors and getDepth independent of method

    def setParaMesh(self, mesh):
        """ Set mesh for the inverse problem """
        pass

    # Data-related methods
    def createData(self, sensors):
=======
    # Data related methods
    def createData(self, sensors, scheme):
>>>>>>> b6e8a8fb
        """ Create an empty data set """
        pass

    def setData(self, data):
        """ Set data """
        pass

    def checkData(self):
        """ Check data validity """
        pass

    def estimateError(self, absoluteError=0.001, relativeError=0.001):
        """ estimate error composed of an absolute and a relative part """
        pass

<<<<<<< HEAD
    # Workflow-related methods
=======
    def showData(self, ax=None, response=None):
        """ show data in form of travel time curves """
        pass

    # Mesh related methods
    def createMesh(self, ):
        """ Create a mesh aka the parametrization """
        pass
    
    def setMesh(self, ):
        """ Create a mesh aka the parametrization """
        pass
    
    def showMesh(self, ax=None):
        """ show mesh in given axes or in a new figure """
        pass

    # Work related methods
>>>>>>> b6e8a8fb
    def invert(self, data, values=None, verbose=0, **kwargs):
        """ Invert the data and fill the parametrization. """
        raise('implement me')
        pass

    def simulate(self, values):  # , mesh, data=None):
        """ Run a simulation aka the forward task. """
        return self.fop.reponse(values)

    # Visualization stuff
    def show(self, data, values=None, axes=None,
             cMin=None, cMax=None, colorBar=1, **kwargs):
        """ Forward the visualization """
        pass

    def showResult(self, ax=None, cMin=None, cMax=None, logScale=False,
                   **kwargs):
        """ show resulting velocity vector """
        pass

    def saveResult(self, folder=None, size=(16, 10),
                   **kwargs):
<<<<<<< HEAD
        """ Saves the results in the specified folder. """
        pass

    def showResultAndFit(self, figsize=(10, 15), **kwargs):
        """ """
        pass

    def saveFigures(self, name=None, ext='pdf'):
        """save all existing figures to files"""
        if name is None and hasattr(self, 'basename'):
            name = self.basename
        if name is None or not any(name):
            name = 'out'
        for key in self.figs:
            self.figs[key].savefig(name+'-'+key+'.'+ext, bbox_inches='tight')


class MethodManager1D(MethodManager):
    """ Base manager class for 1D soundings """
    def __init__(self, nLay=3, nProp=1, zVec=None, type='block',
                 verbose=True, debug=False, **kwargs):
        MethodManager.__init__(self,
                               verbose=verbose, debug=debug, **kwargs)
        self.nProp = nProp
        if zVec is not None or type == 'occam':  # Occam type inversion
            if zVec is None:
                pass
            self.zVec = zVec
            self.nlay = len(zVec)
            self.type = 'occam'
        else:
            self.mesh = None
            self.type = 'block'

    def showData(self):
        """ """
        pass

    def showResultAndFit(self, figsize=(10, 15), **kwargs):
        """ """
        pass
=======
        """
        Saves the results in the specified folder.
        """
        pass

    @staticmethod
    def createArgParser(dataSuffix='dat'):
        """
            Create default argument parser for the following options:
            
            -Q, --quiet
            
            -l, --lambda: options.lam
            
            -i, --maxIter: options.depth
            
            --depth: options.depth
            
            
        """
        import argparse
    
        parser = argparse.ArgumentParser(description="usage: %prog [options] *." + dataSuffix)
        parser.add_argument("-Q", "--quiet", dest="quiet", 
                            action="store_true", default=False,
                            help="Be verbose.")
        parser.add_argument('-l', "--lambda", dest="lam", type=float,
                            default=100,
                            help="Regularization strength.")
        parser.add_argument('-i', "--maxIter", dest="maxIter", type=int,
                            default=20,
                            help="Maximum iteration count.")
        parser.add_argument("--depth", dest="depth", type=float,
                            default=None,
                            help="Depth of the inversion domain. [None] None means automatic")
        parser.add_argument('dataFileName')
        return parser
        

from . traveltime import Refraction
>>>>>>> b6e8a8fb
<|MERGE_RESOLUTION|>--- conflicted
+++ resolved
@@ -15,18 +15,18 @@
 
 
 class constants:
-    """ Container for different physical constants and units. """
     # magnetic constant, vacuum permeability
     mu0 = 4.0 * pi * 1e-7  # [(kg * m) / (A^2 * s^2)]
+
     # electric constant, vacuum permittivity
     e0 = 8.85418781762e-12  # [(A^2 * s^4)/(kg m^3)]
-    # gravitational constant
-    G = 6.6742e-11  # gravitation constant [m^3/(kg s^2)]
-    GmGal = G / 1e-5  # [mGal=1e-5 SI]
-    g = 9.798  # norm gravitational acceleration [m/s^2]
-    # flow and transport
+
+    G = 6.6742e-11  # [m^3/(kg s^2)]
+    GmGal = G / 1e-5  # mGal
+
     Darcy = 9.86923e-13  # [m^2]
-    mDarcy = Darcy * 1e-3
+
+    g = 9.798  # [m/s^2]
 
 
 class MethodManager(object):
@@ -41,12 +41,7 @@
     def __init__(self, verbose=True, debug=False, **kwargs):
         self.verbose = verbose
         self.debug = debug
-<<<<<<< HEAD
-        self.figs = {}
-        self.fop = self.createFOP(debug)
-=======
         self.fop = self.createFOP(verbose)
->>>>>>> b6e8a8fb
         if self.fop is None:
             raise Exception("createFOP does not return valid forward operator")
         self.tD = None
@@ -63,14 +58,11 @@
     def __repr__(self):
         """ String representation of the class """
         return "Method Manager: " + str(self.__class__)
-<<<<<<< HEAD
-=======
 
     def setVerbose(self, verbose):
         self.verbose = verbose
         self.inv.setVerbose(verbose)
         self.fop.setVerbose(verbose)
->>>>>>> b6e8a8fb
 
     def createFOP(self, verbose=True):
         """ Create forward operator working on refined mesh """
@@ -80,46 +72,8 @@
         """ Create inversion instance, data- and model transformations. """
         raise Exception("Overload me!")
 
-<<<<<<< HEAD
-    # Visualization stuff
-    def show(self, data, values=None, axes=None,
-             cMin=None, cMax=None, colorBar=1, **kwargs):
-        """ Show the model """
-        pass
-
-    def showData(self, ax=None, response=None):
-        """ show data in form of travel time curves """
-        pass
-
-    def showMesh(self, ax=None):
-        """ show mesh in given axes or in a new figure """
-        pass
-
-    def showResult(self, ax=None, cMin=None, cMax=None, logScale=False,
-                   **kwargs):
-        """ show resulting velocity vector """
-        pass
-
-    def getDepth(self):
-        """ get typical investigation depth """
-        pass
-
-    # Mesh-related methods
-    def createMesh(self):
-        """ Create a mesh aka the parametrization """
-        pass
-        # could take dataContainer.sensors and getDepth independent of method
-
-    def setParaMesh(self, mesh):
-        """ Set mesh for the inverse problem """
-        pass
-
-    # Data-related methods
-    def createData(self, sensors):
-=======
     # Data related methods
     def createData(self, sensors, scheme):
->>>>>>> b6e8a8fb
         """ Create an empty data set """
         pass
 
@@ -135,9 +89,6 @@
         """ estimate error composed of an absolute and a relative part """
         pass
 
-<<<<<<< HEAD
-    # Workflow-related methods
-=======
     def showData(self, ax=None, response=None):
         """ show data in form of travel time curves """
         pass
@@ -156,15 +107,14 @@
         pass
 
     # Work related methods
->>>>>>> b6e8a8fb
     def invert(self, data, values=None, verbose=0, **kwargs):
         """ Invert the data and fill the parametrization. """
         raise('implement me')
         pass
 
-    def simulate(self, values):  # , mesh, data=None):
+    def simulate(self, mesh, values, data=None):
         """ Run a simulation aka the forward task. """
-        return self.fop.reponse(values)
+        pass
 
     # Visualization stuff
     def show(self, data, values=None, axes=None,
@@ -179,49 +129,6 @@
 
     def saveResult(self, folder=None, size=(16, 10),
                    **kwargs):
-<<<<<<< HEAD
-        """ Saves the results in the specified folder. """
-        pass
-
-    def showResultAndFit(self, figsize=(10, 15), **kwargs):
-        """ """
-        pass
-
-    def saveFigures(self, name=None, ext='pdf'):
-        """save all existing figures to files"""
-        if name is None and hasattr(self, 'basename'):
-            name = self.basename
-        if name is None or not any(name):
-            name = 'out'
-        for key in self.figs:
-            self.figs[key].savefig(name+'-'+key+'.'+ext, bbox_inches='tight')
-
-
-class MethodManager1D(MethodManager):
-    """ Base manager class for 1D soundings """
-    def __init__(self, nLay=3, nProp=1, zVec=None, type='block',
-                 verbose=True, debug=False, **kwargs):
-        MethodManager.__init__(self,
-                               verbose=verbose, debug=debug, **kwargs)
-        self.nProp = nProp
-        if zVec is not None or type == 'occam':  # Occam type inversion
-            if zVec is None:
-                pass
-            self.zVec = zVec
-            self.nlay = len(zVec)
-            self.type = 'occam'
-        else:
-            self.mesh = None
-            self.type = 'block'
-
-    def showData(self):
-        """ """
-        pass
-
-    def showResultAndFit(self, figsize=(10, 15), **kwargs):
-        """ """
-        pass
-=======
         """
         Saves the results in the specified folder.
         """
@@ -261,5 +168,4 @@
         return parser
         
 
-from . traveltime import Refraction
->>>>>>> b6e8a8fb
+from . traveltime import Refraction