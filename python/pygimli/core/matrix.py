--- conflicted
+++ resolved
@@ -25,10 +25,7 @@
     def save(self, filename):
         """So it can be used in inversion with dosave flag"""
         pass
-<<<<<<< HEAD
-=======
-
->>>>>>> edd4dd0e
+
 
 class MultLeftMatrix(MultMatrix):
     """Matrix consisting of actual RMatrix and lef-side vector."""
