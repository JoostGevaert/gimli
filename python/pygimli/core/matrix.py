--- conflicted
+++ resolved
@@ -2,12 +2,8 @@
 """Some matrix specialization."""
 
 import time
-<<<<<<< HEAD
-
-=======
 from pygimli.core import _pygimli_ as pg
 from pygimli.utils.geostatistics import covarianceMatrix
->>>>>>> 8a522a2a
 import numpy as np
 
 from . import _pygimli_ as pgcore
@@ -20,22 +16,12 @@
 BlockMatrix = pgcore.RBlockMatrix
 IdentityMatrix = pgcore.IdentityMatrix
 
-<<<<<<< HEAD
 BlockMatrix = pgcore.RBlockMatrix
 SparseMapMatrix = pgcore.RSparseMapMatrix
 SparseMatrix = pgcore.RSparseMatrix
-Vector = pgcore.RVector
 Matrix = pgcore.RMatrix
 
 class MultMatrix(pgcore.MatrixBase):
-=======
-
-class MultMatrix(pg.MatrixBase):
->>>>>>> 8a522a2a
-    def __init__(self, A, verbose=False):
-        self._A = A
-        super(MultMatrix, self).__init__(verbose)  # only in Python 3
-
     @property
     def A(self):
         return self._A
@@ -306,7 +292,6 @@
         """Multiplication from right-hand side (dot product)."""
         return self.mult(x)  # matrix is symmetric by definition
 
-<<<<<<< HEAD
 class NDMatrix(BlockMatrix):
     """Diagonal block (block-Jacobi) matrix derived from pg.matrix.BlockMatrix.
 
@@ -324,9 +309,8 @@
 
         self.recalcMatrixSize()
         print(self.rows(), self.cols())
-=======
-
-class geostatisticConstraintsMatrix(pg.MatrixBase):
+
+class GeostatisticConstraintsMatrix(pg.MatrixBase):
     """Geostatistic constraints matrix."""
     def __init__(self, CM=None, mesh=None, I=None, **kwargs):
         super().__init__()
@@ -349,5 +333,4 @@
         return self.nModel
 
     def rows(self):
-        return self.nModel
->>>>>>> 8a522a2a
+        return self.nModel