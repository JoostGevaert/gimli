--- conflicted
+++ resolved
@@ -372,8 +372,6 @@
     d = np.zeros(len(p))
     d[1:] = np.cumsum(dist(diff(p)))
     return d
-<<<<<<< HEAD
-    
 
 def chi2(a, b, err, trans=None):
     """ Return chi square value. 
@@ -383,10 +381,6 @@
     d = (trans(a) - trans(b)) / trans.error(a, err)
     return pg.dot(d,d) / len(d)
     
-        
-=======
->>>>>>> 66d15d09
-
 def randN(n, minVal=0.0, maxVal=1.0):
     """Create RVector of length n with normally distributed random numbers."""
     r = pg.RVector(n)
