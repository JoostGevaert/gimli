--- conflicted
+++ resolved
@@ -306,12 +306,6 @@
 
                 elif len(data) == mesh.nodeCount():
                     gci = drawField(ax, mesh, data, **kwargs)
-<<<<<<< HEAD
-                    
-                cMap = kwargs.pop('cMap', None)
-=======
-
->>>>>>> de1e4aa9
                 if cMap is not None:
                     gci.set_cmap(cmapFromName(cMap))
                     #gci.cmap.set_under('k')
