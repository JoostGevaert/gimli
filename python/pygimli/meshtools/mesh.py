--- conflicted
+++ resolved
@@ -98,17 +98,10 @@
                 # which can not be read by triangle. The following
                 # avoids this even for very small numbers
                 switches += 'a' + '{:.20f}'.format(area)
-<<<<<<< HEAD
-
-=======
             
->>>>>>> bc43dbcc
             # switches = switches.replace('.', ',')
             switches += 'q' + str(quality)
             
-            # an EXTRA! -a here else it ignores per region area
-            switches += 'a'
-
             # an EXTRA! -a here else he ignores per region area settings
             switches += 'a'
             
