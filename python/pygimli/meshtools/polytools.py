# -*- coding: utf-8 -*-
"""Tools to create or manage PLC.

Please note there is currently no collision or intersection check at all.

Volunteers welcome to help creating, adapting or interfacing a basic
geometry system. A lot of things are needed:

    * 2D
    * 3D
    * More geometric primitives
    * Boolean operations (union, intersection, difference)
    * Collision recognizing
    * Cubic spline interpolation for polygons (partly done)
    * GUI .. interactive creation
    *
"""

import math
import os
from os import system

import numpy as np
import pygimli as pg


def _polyCreateDefaultEdges(poly, boundaryMarker=1, isClosed=True, **kwargs):
    """INTERNAL."""
    nEdges = poly.nodeCount() - 1 + isClosed
    bm = None
    if hasattr(boundaryMarker, '__len__'):
        if len(boundaryMarker) == nEdges:
            bm = boundaryMarker
        else:
            raise Exception("marker length != nEdges", len(boundaryMarker),
                            nEdges)
    else:
        bm = [boundaryMarker] * nEdges

    for i in range(poly.nodeCount() - 1):
        poly.createEdge(poly.node(i), poly.node(i + 1), bm[i])

    if isClosed:
        poly.createEdge(poly.node(poly.nodeCount() - 1), poly.node(0), bm[-1])


def setPolyRegionMarker(poly, marker=1, area=0.0, markerPosition=None,
                        isHole=False, **kwargs):
    """Internal to set region markers to single elementary geometry.

    Internal to set region markers.
    If no absolute marker position is given.
    The region marker is placed 1mm beside the first node in direction to the
    geometry center.

    Parameters
    ----------
    poly : :gimliapi:`GIMLI::Mesh`
        The Polygon that will get a marker
    marker : int[1]
        The region marker, every resulting mesh cell will get this marker.
    area : float[0]
        The region max cell size, every resulting mesh cell will get a cell
        size lower than area in m² or m³ for 3D, respectively.
    markerPosition : pg.Pos
        Absolute marker position if you don't want the marker in the center of
        the geometry.
    isHole : bool [False]
        Marks the geometry as a hole and will be cut in any merge mesh.

    Other Parameters
    ----------------
    **kwargs
        Additional kwargs
    """
    pos = None
    if markerPosition is not None:
        pos = markerPosition
    else:
        center = pg.center(poly.positions())
        p0 = poly.node(0).pos()
        # region marker near node 0; 1mm in direction to the center
        # should be safer than the center itself
        pos = p0 + (center-p0).norm() * 0.001

    if isHole is True:
        poly.addHoleMarker(pos)
    else:
        poly.addRegionMarker(pos, marker=marker, area=area)


def createRectangle(start=None, end=None, pos=None, size=None, **kwargs):
    """Create rectangle polygon.

    Create rectangle with start position and a given size.
    Give either start and end OR pos and size.

    Parameters
    ----------
    start : [x, y]
        Left upper corner. Default [-0.5, 0.5]
    end : [x, y]
        Right lower corner. Default [0.5, -0.5]
    pos : [x, y]
        Center position. The rectangle will be moved.
    size : [x, y]
        Factors for x and y by which the rectangle, defined by **start** and
        **width**, are scaled.

    Other Parameters
    ----------------
    **kwargs
        Additional kwargs

        marker : int [1]
            Marker for the resulting triangle cells after mesh generation
        markerPosition : floats [x, y] [pos + (end - start) * 0.2]
            Absolute position of the marker (works for both regions and
            holes).
        area : float [0]
            Maximum cell size for resulting triangles after mesh generation
        isHole : bool [False]
            The polygon will become a hole instead of a triangulation
        boundaryMarker : int [1]
            Marker for the resulting boundary edges
        leftDirection : bool [True]
            TODO Rotational direction

    Returns
    -------
    poly : :gimliapi:`GIMLI::Mesh`
        The resulting polygon is a :gimliapi:`GIMLI::Mesh`.

    Examples
    --------
    >>>  # no need to import matplotlib. pygimli's show does
    >>> import pygimli as pg
    >>> import pygimli.meshtools as mt
    >>> r1 = mt.createRectangle(pos=[1, -1], size=[4.0, 4.0],
    ...                      marker=1, area=0.1, markerPosition=[0, -2])
    >>> r2 = mt.createRectangle(start=[0.5, -0.5], end=[2, -2],
    ...                      marker=2, area=1.1)
    >>> _ = pg.show(mt.mergePLC([r1, r2]))
    >>> pg.wait()
    """
    if start is None:
        start = [-0.5, 0.5]
    if end is None:
        end = [0.5, -0.5]

    poly = pg.Mesh(dim=2, isGeometry=True)

    sPos = pg.Pos(start)
    ePos = pg.Pos(end)

    verts = [sPos, [sPos[0], ePos[1]], ePos, [ePos[0], sPos[1]]]

    #TODO refactor with polyCreatePolygon

    if kwargs.pop("leftDirection", False):
        for v in verts[::-1]:
            poly.createNode(v)
    else:
        for v in verts:
            poly.createNode(v)

    # Note that we do not support the usage of start/end AND size/pos. Only one
    # of the pairs. Otherwise strange things will happen with the region
    # markers!
    if size is not None:
        poly.scale(size)
    if pos is not None:
        poly.translate(pos)

    _polyCreateDefaultEdges(poly, **kwargs)

    kwargs['markerPosition'] = kwargs.pop('markerPosition', sPos + (ePos - sPos) * 0.2)

    setPolyRegionMarker(poly, **kwargs)

    return poly


def createWorld(start, end, marker=1, area=0., layers=None, worldMarker=True):
    """Create simple rectangular world.

    Create simple rectangular world with appropriate boundary conditions.
    Surface boundary is set do pg.core.MARKER_BOUND_HOMOGEN_NEUMANN, i.e, -1 and
    inner subsurface is set to pg.core.MARKER_BOUND_MIXED, i.e., -2 or
    Numbered in ascending order in left direction starting upper left if
    worldMarker is set to false.

    Parameters
    ----------
    start: [x, y]
        Upper/Left Corner
    end: [x, y]
        Lower/Right Corner
    marker: int
        Marker for the resulting triangle cells after mesh generation.
    area: float | list
        Maximum cell size for resulting triangles after mesh generation.
        If area is a float set it global, if area is a list set it per layer.
    layers: float [None]
        Add some layers to the world.
    worldMarker: bool [True]
        Specify kind of preset boundary marker [-1, -2] or [1, 2, 3, 4 ..]

    Returns
    -------
    poly : :gimliapi:`GIMLI::Mesh`
        The resulting polygon is a :gimliapi:`GIMLI::Mesh`.

    Examples
    --------
    >>> from pygimli.meshtools import createWorld
    >>> from pygimli.mplviewer import drawMesh
    >>> import matplotlib.pyplot as plt
    >>> world = createWorld(start=[-5, 0], end=[5, -5], layers=[-1,-2,-3])
    >>>
    >>> fig, ax = plt.subplots()
    >>> drawMesh(ax, world)
    >>> plt.show()
    """
    z = [start[1]]

    if layers is not None:
        z = z + list(layers)

    z.append(end[1])

    # ensure - decreasing order if layers are out of bounding box
    z = pg.sort(z)[::-1]

    poly = pg.Mesh(dim=2, isGeometry=True)

    if isinstance(area, float) or isinstance(area, int):
        area = np.ones(len(z)) * float(area)

    for i, depth in enumerate(z):
        n = poly.createNode([start[0], depth])
        if i > 0:
            if len(z) == 2:
                poly.addRegionMarker(n.pos() + [0.2, 0.2],
                                     marker=marker, area=area[0])
            else:
                poly.addRegionMarker(n.pos() + [0.2, 0.2],
                                     marker=i, area=area[i - 1])

    for i, depth in enumerate(z[::-1]):
        poly.createNode([end[0], depth])

    _polyCreateDefaultEdges(poly,
                            boundaryMarker=range(1, poly.nodeCount() + 1))

    if worldMarker:
        for b in poly.boundaries():
            if b.norm()[1] == 1.0:
                b.setMarker(pg.core.MARKER_BOUND_HOMOGEN_NEUMANN)
            else:
                b.setMarker(pg.core.MARKER_BOUND_MIXED)

    if layers is not None:
        for i in range(len(layers)):
            poly.createEdge(poly.node(i + 1),
                            poly.node(poly.nodeCount() - i - 2),
                            poly.boundaryCount() + 1)

    # pg.warnNonEmptyArgs(kwargs)
    return poly


def createCircle(pos=None, radius=1, segments=12, start=0, end=2.*math.pi,
                 **kwargs):
    """Create simple circle polygon.

    Create simple circle polygon with given attributes.

    Parameters
    ----------
    pos : [x, y] [[0.0, 0.0]]
        Center position
    radius : float | [a,b] [1]
        radius or halfaxes of the circle
    segments : int
        Discrete amount of segments for the circle
    start : double [0]
        Starting angle in radians
    end : double [2*pi]
        Ending angle in radians

    **kwargs:

        marker : int [1]
            Marker for the resulting triangle cells after mesh generation
        markerPosition : floats [x, y] [0.0, 0.0]
            Position of the marker (works for both regions and holes)
        area : float [0]
            Maximum cell size for resulting triangles after mesh generation
        isHole : bool [False]
            The polygon will become a hole instead of a triangulation
        boundaryMarker : int [1]
            Marker for the resulting boundary edges
        leftDirection : bool [True]
            Rotational direction
        isClosed : bool [True]
            Add closing edge between last and first node.

    Returns
    -------
    poly : :gimliapi:`GIMLI::Mesh`
        The resulting polygon is a :gimliapi:`GIMLI::Mesh`.

    Examples
    --------
    >>>  # no need to import matplotlib. pygimli's show does
    >>> import math
    >>> from pygimli.mplviewer import drawMesh
    >>> import pygimli.meshtools as mt
    >>> c0 = mt.createCircle(pos=(-5.0, 0.0), radius=2, segments=6)
    >>> c1 = mt.createCircle(pos=(-2.0, 2.0), radius=1, area=0.01, marker=2)
    >>> c2 = mt.createCircle(pos=(0.0, 0.0), segments=5, start=0, end=math.pi)
    >>> c3 = mt.createCircle(pos=(5.0, 0.0), segments=3, start=math.pi,
    ...                      end=1.5*math.pi, isClosed=False)
    >>> plc = mt.mergePLC([c0, c1, c2, c3])
    >>> fig, ax = pg.plt.subplots()
    >>> drawMesh(ax, plc, fillRegion=False)
    >>> pg.wait()
    """
    #TODO refactor with polyCreatePolygon
    if pos is None:
        pos = [0.0, 0.0]

    poly = pg.Mesh(dim=2, isGeometry=True)

    dPhi = (end - start) / (segments)
    nPhi = segments + 1

    if abs((end % (2. * math.pi) - start)) < 1e-6:
        nPhi = segments

    for i in range(0, nPhi):
        if kwargs.pop('leftDirection', True):
            phi = start + i * dPhi
        else:
            phi = start - i * dPhi

        xp = np.cos(phi)
        yp = np.sin(phi)
        poly.createNode([xp, yp])

    if hasattr(radius, '__len__'):
        poly.scale(radius)
    else:
        poly.scale([radius, radius])
    poly.translate(pos)

    _polyCreateDefaultEdges(poly, **kwargs)

    if kwargs.pop('isClosed', True):
        setPolyRegionMarker(poly, **kwargs)

    # need a better way mess with these or wrong kwargs
    # pg.warnNonEmptyArgs(kwargs)

    return poly


def createLine(start, end, segments=1, **kwargs):
    """Create simple line polygon.

    Create simple line polygon from start to end.

    Parameters
    ----------
    start : [x, y]
        start position
    end : [x, y]
        end position
    segments : int
        Discrete amount of segments for the line

    **kwargs:

        boundaryMarker : int [1]
            Marker for the resulting boundary edges
        leftDirection : bool [True]
            Rotational direction

    Returns
    -------
    poly : :gimliapi:`GIMLI::Mesh`
        The resulting polygon is a :gimliapi:`GIMLI::Mesh`.

    Examples
    --------
    >>>  # no need to import matplotlib. pygimli's show does
    >>> import pygimli as pg
    >>> import pygimli.meshtools as mt
    >>>
    >>> w = mt.createWorld(start=[0, 0], end=[3, 3])
    >>> l1 = mt.createLine(start=[1, 1], end=[1, 2], segments=1,
    ...                    leftDirection=False)
    >>> l2 = mt.createLine(start=[1, 1], end=[2, 1], segments=20,
    ...                    leftDirection=True)
    >>>
    >>> ax, _ = pg.show(mt.createMesh([w, l1, l2,]))
    >>> ax, _ = pg.show([w, l1, l2,], ax=ax, fillRegion=False)
    >>> pg.wait()
    """
    #TODO refactor with polyCreatePolygon
    poly = pg.Mesh(dim=2, isGeometry=True)
    startPos = pg.RVector3(start)
    endPos = pg.RVector3(end)
    a = endPos - startPos

    dt = 1. / segments
    left = kwargs.pop('leftDirection', True)

    for i in range(0, segments + 1):
        if left:
            p = startPos + a * (dt * i)
        else:
            p = endPos - a * (dt * i)

        poly.createNode(p)

    _polyCreateDefaultEdges(poly, isClosed=False, **kwargs)
    return poly


def createPolygon(verts, isClosed=False, addNodes=0, interpolate='linear',
                  **kwargs):
    """Create a polygon from a list of vertices.

    All vertices need to be unique and duplicate vertices will be ignored.
    If you want the polygon be a closed region you can set the 'isClosed' flag.
    Closed region can be attributed by assigning a region marker.
    The automatic region marker is placed in the center of all vertices.

    Parameters
    ----------
    verts : []
        * List of x y pairs [[x0, y0], ... ,[xN, yN]]

    isClosed : bool [True]
        Add closing edge between last and first node.

    addNodes : int [1]
        Number of additional nodes to be added equidistant between sensors.

    interpolate : str ['linear']
        Interpolation rule for addnodes. 'linear' or 'spline'. TODO 'harmfit'

    **kwargs:

        marker : int [None]
            Marker for the resulting triangle cells after mesh generation.
        markerPosition : floats [x, y] [0.0, 0.0]
            Position (absolute) of the marker (works for both regions and
            holes)
        area : float [0]
            Maximum cell size for resulting triangles after mesh generation
        isHole : bool [False]
            The polygon will become a hole instead of a triangulation
        boundaryMarker : int [1]
            Marker for the resulting boundary edges
        leftDirection : bool [True]
            Rotational direction

    Returns
    -------
    poly : :gimliapi:`GIMLI::Mesh`
        The resulting polygon is a :gimliapi:`GIMLI::Mesh`.

    Examples
    --------
    >>>  # no need to import matplotlib. pygimli's show does
    >>> import pygimli as pg
    >>> import pygimli.meshtools as mt
    >>> p1 = mt.createPolygon([[0.0, 0.0], [1.0, 0.0], [1.0, 1.0]],
    ...                       isClosed=True, marker=3, area=0.1)
    >>> p2 = mt.createPolygon([[0.3, 0.15], [0.85, 0.15], [0.85, 0.7]],
    ...                       isClosed=True, isHole=True)
    >>> p3 = mt.createPolygon([[-0.1, 0.2], [-1.1, 0.2], [-1.1, 1.2], [-0.1, 1.2]],
    ...                       isClosed=True, addNodes=3, marker=2)
    >>> p4 = mt.createPolygon([[-0.1, 0.2], [-1.1, 0.2], [-1.1, 1.2], [-0.1, 1.2]],
    ...                       isClosed=True, addNodes=5, interpolate='spline',
    ...                       marker=4)
    >>> ax, _ = pg.show(mt.mergePLC([p1, p2, p3, p4]), showNodes=True)
    >>> pg.wait()
    """
    poly = pg.Mesh(dim=2, isGeometry=True)

    if addNodes > 0:
        if isClosed:
            verts = np.array(verts)
            verts = np.vstack([verts, verts[0]])

        tV = pg.utils.cumDist(verts)
        tI = []

        for i, t in enumerate(tV[0:len(tV)-1]):
            tI.append(t)
            for j in range(addNodes):
                dt = (tV[i+1]-tV[i]) / (addNodes+1)
                tI.append(tV[i] + dt*(j+1))

        if not isClosed:
            tI.append(tV[-1])

        verts = pg.meshtools.interpolate(verts, tI,
                                         method=interpolate,
                                         periodic=isClosed)

    if kwargs.pop("leftDirection", False):
        for v in verts[::-1]:
            if isinstance(v, float) or isinstance(v, int):
                poly.createNodeWithCheck([v, 0], warn=True)
            else:
                poly.createNodeWithCheck(v, warn=True)
    else:
        for v in verts:
            if isinstance(v, float) or isinstance(v, int):
                poly.createNodeWithCheck([v, 0], warn=True)
            else:
                poly.createNodeWithCheck(v, warn=True)


    _polyCreateDefaultEdges(poly, isClosed=isClosed,
                            boundaryMarker=kwargs.pop('boundaryMarker', 1))

    if isClosed:
        setPolyRegionMarker(poly, **kwargs)

    return poly


def mergePLC(plcs, tol=1e-3):
    """Merge multiply polygons.

    Merge multiply polygons into a single polygon.
    Common nodes and common edges will be checked and removed.
    When a node touches an edge, the edge will be splited.

    3D only OOC with polytools

    TODO:
        * Crossing or Node/Edge intersections will NOT be
        recognized yet.
        * Edge on Node touch

    Parameters
    ----------
    plcs: [:gimliapi:`GIMLI::Mesh`]
        List of PLC that want to be merged into one new PLC

    tol : double
        Tolerance to check for duplicated nodes. [1e-3]

    Returns
    -------
    plc : :gimliapi:`GIMLI::Mesh`
        The resulting polygon is a :gimliapi:`GIMLI::Mesh`.

    Examples
    --------
    >>>  # no need to import matplotlib. pygimli's show does
    >>> import pygimli.meshtools as mt
    >>> from pygimli.mplviewer import drawMesh
    >>> world = mt.createWorld(start=[-10, 0], end=[10, -10], marker=1)
    >>> c1 = mt.createCircle([-1, -4], radius=1.5, area=0.1,
    ...                       marker=2, segments=5)
    >>> c2 = mt.createCircle([-6, -5], radius=[1.5, 3.5], isHole=1)
    >>> r1 = mt.createRectangle(pos=[3, -5], size=[2, 2], marker=3)
    >>> r2 = mt.createRectangle(start=[4, -4], end=[6, -6],
    ...                          marker=4, area=0.1)
    >>> plc = mt.mergePLC([world, c1, c2, r1, r2])
    >>> fig, ax = pg.plt.subplots()
    >>> drawMesh(ax, plc)
    >>> drawMesh(ax, mt.createMesh(plc))
    >>> pg.wait()
    """
    if plcs[0].dim() == 3:

        tmp = pg.optImport('tempfile')
        names = []
        for p in plcs:
            _, namePLC = tmp.mkstemp(suffix='.poly')
            pg.meshtools.exportPLC(p, namePLC)
            names.append(namePLC)

        for n in names[1:]:
            syscal = 'polyMerge {0} {1} {0}'.format(names[0], n)
            pg.debug(syscal)
            os.system(syscal)

        plc = readPLC(names[0])

        for n in names:
            try:
                pg.debug('Remove:', n)
                os.remove(n)
            except:
                print("can't remove:", n)

        return plc

    ## handle 2D geometries
    plc = pg.Mesh(dim=2, isGeometry=True)

    for p in plcs:
        nodes = []
        for n in p.nodes():
            nn = plc.createNodeWithCheck(n.pos(), tol,
                                         warn=False, edgeCheck=True)
            if n.marker() != 0:
                nn.setMarker(n.marker())
            nodes.append(nn)

        for e in p.boundaries():
            plc.createEdge(nodes[e.node(0).id()], nodes[e.node(1).id()],
                            e.marker())

        if len(p.regionMarker()) > 0:
            for rm in p.regionMarker():
                plc.addRegionMarker(rm)

        if len(p.holeMarker()) > 0:
            for hm in p.holeMarker():
                plc.addHoleMarker(hm)

    return plc

def mergePLC3D(plcs, tol=1e-3):
    """Experimental replacement for polyMerge. Don't expect to much.
    """
    if len(plcs) < 2:
        pg.critical("Give at least 2 plcs.")

    if plcs[0].dim() != 3:
        pg.warn("2D poly found. redirect to mergePLC")
        return mergePLC(plcs, tol)

    # first try. merge all into p0 = plcs[0]
    #  * will only work if all faces of plcs[1:] does not match any face of p0
    #  * or all matching plcs[1:] are lie completely within p0

    p0 = pg.Mesh(plcs[0])

    for p in plcs[1:]:
        for b in p.boundaries():
            p0.copyBoundary(b)

        if len(p.regionMarker()) > 0:
            for rm in p.regionMarker():
                p0.addRegionMarker(rm)

        for hm in p.holeMarker():
            p0.addHoleMarker(hm)

    return p0


def createParaDomain2D(*args, **kwargs):
    """API change here .. use createParaMeshPLC instead."""
    pg.deprecated("createParaDomain2D: API change: use createParaMeshPLC instead")
    return createParaMeshPLC(*args, **kwargs)


def createParaMeshPLC(sensors, paraDX=1, paraDepth=0, paraBoundary=2,
                      paraMaxCellSize=0.0, boundary=-1, boundaryMaxCellSize=0,
                      balanceDepth=True,
                      isClosed=False, addNodes=1, **kwargs):
    """Create a PLC mesh for an inversion parameter mesh.

    Create a PLC mesh for an inversion parameter mesh with for a given list of
    sensor positions. Sensor positions are assumed to lie on the surface and
    must be sorted and unique.

    You can create a parameter mesh without sensors if you just set [xmin,
    xmax] as sensors.

    The PLC is a :gimliapi:`GIMLI::Mesh` and contain nodes, edges and two
    region markers, one for the parameters domain (marker=2) and a larger
    boundary around the outside (marker=1)

    TODO:
        * additional topo points
        * spline interpolations between sensorpoints or addpoints for non closed
        * subsurface sensors (partly .. see example)

    Parameters
    ----------
    sensors : [RVector3] | DataContainer with sensorPositions() | [xmin, xmax]
        Sensor positions. Must be sorted and unique in positive x direction.
        Depth need to be y-coordinate.

    paraDX : float [1]
        Relativ distance for refinement nodes between two sensors (1=none),
        e.g., 0.5 means 1 additional node between two neighboring sensors
        e.g., 0.33 means 2 additional equidistant nodes between two sensors

    paraDepth : float, optional
        Maximum depth for parametric domain, 0 (default) means 0.4 * maximum
        sensor range.
    balanceDepth: bool [True]
        Equal depth for the parametric domain.

    paraBoundary : float, optional
        Margin for parameter domain in absolute sensor distances. 2 (default).

    paraMaxCellSize: double, optional
        Maximum size for parametric size in m*m

    boundaryMaxCellSize: double, optional
        Maximum cells size in the boundary region in m*m

    boundary : float, optional
        Boundary width to be appended for domain prolongation in absolute
        para domain width.
        Values lover 0 force the boundary to be 4 times para domain width.

    isClosed : bool [False]
        Create a closed geometry from sensor positions.
        Region marker is 1. Boundary marker is -1 (homogeneous Neumann)

    addNodes : int [1]
        Number of additional nodes to be added equidistant between sensors.

    Returns
    -------
    poly: :gimliapi:`GIMLI::Mesh`
        piecewise linear complex (PLC) containing nodes and edges

    Examples
    --------
    >>>  # no need to import matplotlib. pygimli's show does
    >>> import pygimli as pg
    >>> import pygimli.meshtools as plc
    >>> # Create the simplest paramesh PLC with a para box of 10 m without
    >>> # sensors
    >>> p = plc.createParaMeshPLC([0,10])
    >>> # you can add subsurface sensors now with
    >>> for z in range(1,4):
    ...     n = p.createNode((5,-z), -99)
    >>> ax,_ = pg.show(p)
    """
    if isClosed:
        plc = createPolygon(sensors, isClosed=True, addNodes=addNodes,
                            boundaryMarker=-1, marker=1,
                            area=paraMaxCellSize, **kwargs)
        return plc

    noSensors = False
    if hasattr(sensors, 'sensorPositions'):  # obviously a DataContainer type
        sensors = sensors.sensorPositions()
    elif isinstance(sensors, np.ndarray):
        if sensors.ndim == 1:
            sensors = [pg.RVector3(s, 0) for s in sensors]
        else:  # assume 2d array with 2 or 3 values per item
            sensors = [pg.RVector3(s) for s in sensors]
    elif isinstance(sensors, list):
        if len(sensors) == 2:
            # guess we have just a desired Pbox with
            sensors = [pg.RVector3(sensors[0], 0.0),
                       pg.RVector3(sensors[1], 0.0)]
            noSensors = True
            paraBoundary = 0

    eSpacing = kwargs.pop('eSpacing', sensors[0].distance(sensors[1]))

    iz = 1
    xmin, ymin, zmin = sensors[0][0], sensors[0][1], sensors[0][2]
    xmax, ymax, zmax = xmin, ymin, zmin
    for e in sensors:
        xmin = min(xmin, e[0])
        xmax = max(xmax, e[0])
        ymin = min(ymin, e[1])
        ymax = max(ymax, e[1])
        zmin = min(zmin, e[2])
        zmax = max(zmax, e[2])

    if abs(ymin) < 1e-8 and abs(ymax) < 1e-8:
        iz = 2

    paraBound = eSpacing * paraBoundary

    if paraDepth == 0:
        paraDepth = 0.4 * (xmax - xmin)

    poly = pg.Mesh(dim=2, isGeometry=True)
    # define para domain without surface
    n1 = poly.createNode([xmin - paraBound, sensors[0][iz]])
    if balanceDepth:
        bD = min(sensors[0][iz] - paraDepth, sensors[0][iz] - paraDepth)
        n2 = poly.createNode([xmin - paraBound, bD])
        n3 = poly.createNode([xmax + paraBound, bD])
    else:
        n2 = poly.createNode([xmin - paraBound, sensors[0][iz] - paraDepth])
        n3 = poly.createNode([xmax + paraBound, sensors[-1][iz] - paraDepth])
    n4 = poly.createNode([xmax + paraBound, sensors[-1][iz]])

    if boundary < 0:
        boundary = 4

    bound = abs(xmax - xmin) * boundary
    if bound > paraBound:
        # define world without surface
        n11 = poly.createNode(n1.pos() - [bound, 0.])
        n12 = poly.createNode(n11.pos() - [0., bound + paraDepth])
        n14 = poly.createNode(n4.pos() + [bound, 0.])
        n13 = poly.createNode(n14.pos() - [0., bound + paraDepth])

        poly.createEdge(n1, n11, pg.core.MARKER_BOUND_HOMOGEN_NEUMANN)
        poly.createEdge(n11, n12, pg.core.MARKER_BOUND_MIXED)
        poly.createEdge(n12, n13, pg.core.MARKER_BOUND_MIXED)
        poly.createEdge(n13, n14, pg.core.MARKER_BOUND_MIXED)
        poly.createEdge(n14, n4, pg.core.MARKER_BOUND_HOMOGEN_NEUMANN)
        poly.addRegionMarker(n12.pos() + [1e-3, 1e-3], 1, boundaryMaxCellSize)

    poly.createEdge(n1, n2, 1)
    poly.createEdge(n2, n3, 1)
    poly.createEdge(n3, n4, 1)
    poly.addRegionMarker(n2.pos() + [1e-3, 1e-3], 2, paraMaxCellSize)

    # define surface
    nSurface = []
    nSurface.append(n1)
    if paraDX == 0.0:
        paraDX = 1.0

    if not noSensors:
        for i, e in enumerate(sensors):
            if iz == 2:
                e.rotateX(-math.pi / 2)
            if paraDX >= 0.5:
                nSurface.append(poly.createNode(e, pg.core.MARKER_NODE_SENSOR))
                if i < len(sensors) - 1:
                    e1 = sensors[i + 1]
                    if iz == 2:
                        e1.rotateX(-math.pi / 2)
                    nSurface.append(poly.createNode((e + e1) * 0.5))
                # print("Surface add ", e, el, nSurface[-2].pos(),
                #        nSurface[-1].pos())
            elif paraDX < 0.5:
                if i > 0:
                    e1 = sensors[i - 1]
                    if iz == 2:
                        e1.rotateX(-math.pi / 2)
                    nSurface.append(poly.createNode(e - (e - e1) * paraDX))
                nSurface.append(poly.createNode(e, pg.core.MARKER_NODE_SENSOR))
                if i < len(sensors) - 1:
                    e1 = sensors[i + 1]
                    if iz == 2:
                        e1.rotateX(-math.pi / 2)
                    nSurface.append(poly.createNode(e + (e1 - e) * paraDX))
                # print("Surface add ", nSurface[-3].pos(), nSurface[-2].pos(),
                #        nSurface[-1].pos())
    nSurface.append(n4)

    for i in range(len(nSurface) - 1, 0, -1):
        poly.createEdge(nSurface[i], nSurface[i - 1],
                        pg.core.MARKER_BOUND_HOMOGEN_NEUMANN)

    return poly


def readPLC(filename, comment='#'):
    r"""Generic PLC reader.

    Read 2D :term:`Triangle` or 3D :term:`Tetgen` PLC files.

    Parameters
    ----------
    filename: string
        Filename *.poly

    comment: string ('#')
        String containing all characters that define a comment line. Identified
        lines will be ignored during import.

    Returns
    -------
    poly :
        :gimliapi:`GIMLI::Mesh`
    """
    with open(filename, 'r') as fi:
        content = fi.readlines()

    # Filter comment lines
    comment_lines = []
    for i, line in enumerate(content):
        if line[0] in comment:
            comment_lines.append(i)
    for j in comment_lines[::-1]:
        del(content[j])

    # Read header
    headerLine = content[0].split('\r\n')[0].split()

    if len(headerLine) != 4:
        raise Exception("Format unknown! header size != 4", headerLine)

    fromOne = 0
    nVerts = int(headerLine[0])
    dimension = int(headerLine[1])
    nPointsAttributes = int(headerLine[2])
    haveNodeMarker = int(headerLine[3])

    poly = pg.Mesh(dim=dimension, isGeometry=False)
    # isGeometry forces expensive checks .. we assume the plc is valid so we set
    # this flag in the end

    # Nodes section
    for i in range(nVerts):
        row = content[1 + i].split('\r\n')[0].split()

        if len(row) == (1 + dimension + nPointsAttributes + haveNodeMarker):
            if i == 0:
                fromOne = int(row[0])
            if dimension == 2:
                n = poly.createNode((float(row[1]), float(row[2])))
            elif dimension == 3:
                n = poly.createNode((float(row[1]), float(row[2]),
                                     float(row[3])))
            if haveNodeMarker:
                n.setMarker(int(row[-1]))

        else:
            print(i, len(row), row,
                  (1 + dimension + nPointsAttributes + haveNodeMarker))
            raise Exception("Poly file seams corrupt: node section line: " +
                            content[1 + i])

    # Segment section
    row = content[1 + nVerts].split()

    if len(row) != 2:
        raise Exception("Format unknown for segment section " + row)

    nSegments = int(row[0])
    haveBoundaryMarker = int(row[1])

    if dimension == 2:
        for i in range(nSegments):
            row = content[2 + nVerts + i].split()

            if len(row) == (3 + haveBoundaryMarker):
                marker = 0
                if haveBoundaryMarker:
                    marker = int(row[3])

                poly.createEdge(
                    poly.node(int(row[1]) - fromOne),
                    poly.node(int(row[2]) - fromOne), marker)
    else:
        segment_offset = 0
        for i in range(nSegments):
            row = content[2 + nVerts + i + segment_offset].split()
            numBounds = int(row[0])
            numHoles = int(row[1])
            # if numHoles != '0':
            #     pg.error("Can't handle 3D faces with holes yet")
            marker = 0
            if haveBoundaryMarker:
                marker = int(row[2])

            face = None
            for k in range(numBounds):
                boundRow = content[2 + nVerts + i + segment_offset + 1]\
                    .split()
                # nNodes = int(boundRow[0])
                nodeIdx = [int(_b) for _b in boundRow[1:]]

                if k == 0:
                    face = poly.createPolygonFace(poly.nodes(nodeIdx),
                                           marker=marker, check=True)
                else:
                    if len(nodeIdx) == 2:
                        if nodeIdx[0] == nodeIdx[1]:
                            face.addSecondaryNode(poly.node(nodeIdx[0]))
                    else:
                        face.addSubface(nodeIdx)

                segment_offset += 1

            for k in range(numHoles):
                r = content[2 + nVerts + i + segment_offset + 1]\
                    .split()
                face.addHoleMarker([float(hm) for hm in r[1:]])

                segment_offset += 1

        nSegments += segment_offset

    # Hole section
    row = content[2 + nVerts + nSegments].split()

    if len(row) != 1:
        raise Exception("Format unknown for hole section " + row)

    nHoles = int(row[0])
    for i in range(nHoles):
        row = content[3 + nVerts + nSegments + i].split()
        if len(row) == 3:
            poly.addHoleMarker([float(row[1]), float(row[2])])
        elif len(row) == 4 and dimension == 3:
            poly.addHoleMarker([float(row[1]), float(row[2]), float(row[3])])
        else:
            raise Exception("Poly file seams corrupt: hole section line (3):" +
                            row + " : " + str(i) + " " + str(len(row)))

    if (3 + nVerts + nSegments + nHoles) < len(content):
        # Region section
        row = content[3 + nVerts + nSegments + nHoles].split()

        if len(row) != 1:
            raise Exception("Format unknown for region section " + row)

        nRegions = int(row[0])

        for i in range(nRegions):
            row = content[4 + nVerts + nSegments + nHoles + i].split()
            if len(row) == 5:
                poly.addRegionMarker([float(row[1]), float(row[2])],
                                     marker=int(float(row[3])),
                                     area=float(row[4]))
            elif len(row) == 6 and dimension == 3:
                poly.addRegionMarker([float(row[1]), float(row[2]),
                                      float(row[3])],
                                     marker=int(float(row[4])),
                                     area=float(row[5]))
            else:
                raise Exception("Poly file seams corrupt: region section " +
                                "line (5): " + str(i) + " " + str(len(row)))

    poly.setGeometry(True)
    return poly


def exportPLC(poly, fname, **kwargs):
    r"""General writer to save piece-wise linear complex (PLC) as poly file.

    Choose from poly.dimension() and forward appropriate to
    :gimliapi:`GIMLI::Mesh::exportAsTetgenPolyFile`
    and :py:mod:`pygimli.meshtools.writeTrianglePoly`

    Parameters
    ----------
    poly : :gimliapi:`GIMLI::Mesh`
        The polygon to be written.

    fname : string
        Filename of the file to write (\\*.n, \\*.e).

    Examples
    --------
    >>> import pygimli as pg
    >>> import tempfile, os
    >>> fname = tempfile.mktemp() # Create temporary string for filename.
    >>> world2d = pg.meshtools.createWorld(start=[-10, 0], end=[20, -10])
    >>> pg.meshtools.exportPLC(world2d, fname)
    >>> read2d = pg.meshtools.readPLC(fname)
    >>> print(read2d)
    Mesh: Nodes: 4 Cells: 0 Boundaries: 4
    >>> world3d = pg.createGrid([0, 1], [0, 1], [-1, 0])
    >>> pg.meshtools.exportPLC(world3d, fname)
    >>> os.remove(fname)
    """
    if poly.dimension() == 2:
        exportTrianglePoly(poly, fname, **kwargs)
    else:
        exportTetgenPoly(poly, fname, **kwargs)


def writePLC(*args, **kwargs):
    """
    Backward compatibility.
    Please use :py:mod:`pygimli.meshtools.exportPLC`.
    """
    pg.deprecated('use exportPLC') #16.08.2019
    return exportPLC(*args, **kwargs)


def exportTrianglePoly(poly, fname, float_format='.15e'):
    r"""Write :term:`Triangle` poly.

    Write :term:`Triangle` :cite:`Shewchuk96b` ASCII file.
    See: ://www.cs.cmu.edu/~quake/triangle.html

    Parameters
    ----------
    poly : :gimliapi:`GIMLI::Mesh`
        mesh PLC holding nodes, edges, holes & regions

    fname : string
        Filename of the file to read (\\*.n, \\*.e)

    float_format : string
        format string for floats according to str.format()

    verbose : boolean [False]
        Be verbose during import.
    """
    if float_format[0] != '{':
        pfmt = '{:' + float_format + '}'
    else:
        pfmt = float_format
    with open(fname, 'w') as fid:
        fid.write('{:d}\t2\t0\t1\n'.format(poly.nodeCount()))
        nm = poly.nodeMarkers()
        bm = poly.boundaryMarkers()

        fmt = '{:d}' + ('\t' + pfmt) * 2 + '\t{:d}\n'
        for i, p in enumerate(poly.positions()):
            fid.write(fmt.format(i, p.x(), p.y(), nm[i]))
        fid.write('{:d}\t1\n'.format(poly.boundaryCount()))

        for i, b in enumerate(poly.boundaries()):
            fid.write('{:d}\t{:d}\t{:d}\t{:d}\n'.format(i, b.node(0).id(),
                                                        b.node(1).id(), bm[i]))
        fid.write('{:d}\n'.format(len(poly.holeMarker())))

        fmt = '{:d}' + ('\t' + pfmt) * 2 + '\n'
        for i, h in enumerate(poly.holeMarker()):
            fid.write(fmt.format(i, h.x(), h.y()))
        fid.write('{:d}\n'.format(len(poly.regionMarker())))

        fmt = '{:d}' + ('\t' + pfmt) * 3 + '\t{:.15e}\n'
        for i, r in enumerate(poly.regionMarker()):
            fid.write(fmt.format(i, r.x(), r.y(), r.marker(), r.area()))

    return


def writeTrianglePoly(*args, **kwargs):
    """ Backward compatibility.
    Please use :py:mod:`pygimli.meshtools.exportTrianglePoly`.
    """
    return exportTrianglePoly(*args, **kwargs)


def exportTetgenPoly(poly, filename, float_format='.12e', **kwargs):
    r"""
    Writes a given piecewise linear complex (mesh/poly) into a Ascii file in
    :term:`Tetgen` .poly format.

    Parameters
    ----------
    filename: string
        Name in which the result will be written. The recommended file
        ending is '.poly'.

    poly: :gimliapi:`GIMLI::Mesh`
        Piecewise linear complex as :gimliapi:`GIMLI::Mesh` to be exported.

    float_format: format string ('.12e')
        Format that will be used to write float values in the Ascii file.
        Default is the exponential float form with a precision of 12 digits.

    kwargs:
        * extraBoundaries:
            Add additional polygons (#c42 still needed?)

    """
    if filename[-5:] != '.poly':
        filename = filename + '.poly'
    polytxt = ''
    sep = '\t'  # standard tab seperated file
    linesep = '\n'  # os.linesep does not work in mingwshell, testit!!
    assert poly.dim() == 3, 'Exit, only for 3D meshes.'
    boundary_marker = 1
    attribute_count = 0

    # Part 1/4: node list
    # intro line
    # <nodecount> <dimension (3)> <# of attributes> <boundary markers (0 or 1)>
    polytxt += '{0}{5}{1}{5}{2}{5}{3}{4}'.format(poly.nodeCount(), 3,
                                                 attribute_count,
                                                 boundary_marker,
                                                 linesep, sep)
    # loop over positions, attributes and marker(node)
    # <point idx> <x> <y> <z> [attributes] [boundary marker]
    point_str = '{:d}'  # index of the point
    for i in range(3):
        # coords as float with given precision
        point_str += sep + '{:%s}' % (float_format)
    point_str += sep + '{:d}' + linesep  # node marker
    for j, node in enumerate(poly.nodes()):
        fill = [node.id()]
        fill.extend([pos for pos in node.pos()])
        fill.append(node.marker())
        polytxt += point_str.format(*fill)

    # Part 2/4: boundary list
    # intro line
    # <# of facets> <boundary markers (0 or 1)>
    nBoundaries = poly.boundaryCount()
    # look for extra boundaries present in either the PLC or in kwargs
    extraBoundaries = []
    if 'extraBoundaries' in kwargs:
        extraBoundaries += kwargs.pop('extraBoundaries', [])

    if hasattr(poly, 'extraBoundaries'):
        extraBoundaries += poly.extraBoundaries

    if len(extraBoundaries) > 0:
        print("Detected ", len(extraBoundaries), " extra boundaries!")

    nBoundaries += len(extraBoundaries)
    polytxt += '{0:d}{2}1{1}'.format(nBoundaries, linesep, sep)
    # loop over facets, each facet can contain an arbitrary number of holes
    # and polygons, in our case, there is always one polygon per facet.

    hole_str = '{:d}'
    for m in range(3):
        hole_str += sep + '{:%s}' % float_format

    hole_str += linesep

    for bound in poly.boundaries():
        # one line per facet
        # <# of polygons> [# of holes] [boundary marker]
        try:
            nSubs = bound.subfaceCount()
        except:
            nSubs = 0
        try:
            nHoles = len(bound.holeMarkers())
        except:
            nHoles = 0

        npolys = 1 + nSubs + len(bound.secondaryNodes())
        polytxt += '{3}{2}{4}{2}{0:d}{1}'.format(bound.marker(), linesep,
                                               sep, npolys, nHoles)
        # inner loop over polygons
        # <# of corners> <corner 1> <corner 2> ... <corner #>
        for l in range(1):
            poly_str = '{:d}'.format(bound.nodeCount())
            poly_str += sep + sep.join(['{:d}'.format(n) for n in bound.ids()])
            polytxt += '{0}{1}'.format(poly_str, linesep)

        # loop over subfaces
        for l in range(nSubs):
            sub = bound.subface(l)
            poly_str = '{:d}'.format(len(sub))
            poly_str += sep + sep.join(['{:d}'.format(n.id()) for n in sub])
            polytxt += '{0}{1}'.format(poly_str, linesep)

        # inner loop over holes
<<<<<<< HEAD

=======
>>>>>>> 09df5322
        if nHoles > 0:
            for n, hole in enumerate(bound.holeMarkers()):
                polytxt += hole_str.format(n, *hole)

        # not necessary yet ?! why is there an extra hole section?
        # because this is for 2D holes in facets only

        #loop over secondaryNodes add them as single points
        for l in range(len(bound.secondaryNodes())):
            ind = bound.secondaryNodes()[l].id()
            poly_str = '{:d}'.format(2)
            poly_str += sep + '{0:d} {0:d}'.format(ind)
            polytxt += '{0}{1}'.format(poly_str, linesep)

    # part 2b: extra boundaries that cannot be part of mesh class
    for nodes in extraBoundaries:
        # <# of polygons> [# of holes] [boundary marker]
        npolys = 1
        polytxt += '1{2}0{2}{0:d}{1}'.format(111, linesep, sep)
        # <# of corners> <corner 1> <corner 2> ... <corner #>
        poly_str = '{:d}'.format(len(nodes))
        for ind in nodes:
            poly_str += sep + '{:d}'.format(ind)

        polytxt += '{0}{1}'.format(poly_str, linesep)

    # part 3/4: hole list
    # intro line
    # <# of holes>
    holes = poly.holeMarker()
    polytxt += '{:d}{}'.format(len(holes), linesep)
    # loop over hole markers
    # <hole #> <x> <y> <z>

    for n, hole in enumerate(holes):
        polytxt += hole_str.format(n, *hole)

    # part 4/4: region attributes and volume constraints (optional)
    # intro line
    # <# of regions>
    regions = poly.regionMarker()
    polytxt += '{:d}{}'.format(len(regions), linesep)
    # loop over region markers
    # <region #> <x> <y> <z> <region number> <region attribute>
    region_str = '{:d}'
    for o in range(3):
        region_str += sep + '{:%s}' % (float_format)

    region_str += sep + '{:d}%s{:%s}' % (sep, float_format) + linesep
    for p, region in enumerate(regions):
        polytxt += region_str.format(p, region.x(), region.y(), region.z(),
                                     region.marker(),
                                     region.area())

    # writing file
    with open(filename, 'w') as out:
        out.write(polytxt)


def syscallTetgen(filename, quality=1.2, area=0, preserveBoundary=False,
                  verbose=False, tetgen='tetgen'):
    """Create a mesh with :term:`Tetgen` from file.

    Create a :term:`Tetgen` :cite:`Si2004` mesh from a PLC.

    Forwards to system call tetgen, which must be known to your system.

    Parameters
    ----------
    filename: str

    quality: float [1.2]
        Refines mesh (to improve mesh quality). [1.1 ... ]

    area: float [0.0]
        Maximum cell size (m³)

    preserveBoundary: bool [False]
        Preserve PLC boundary mesh

    verbose: bool [False]
        be verbose

    tetgen: str | path ['tetgen']
        Binary for tetgen. Given as complete path or simple the binary name
        if its known in the system path.

    Returns
    -------
    mesh : :gimliapi:`GIMLI::Mesh`
    """
    filebody = filename.replace('.poly', '')

    ##tetgen -pazVAC -q1.2 $MESH
    # test -O2
    syscal = tetgen + ' -pzAC'

    if area > 0:
        syscal += 'a' + str(area)
    else:
        syscal += 'a'

    syscal += 'q' + str(quality)

    if not verbose:
        syscal += 'Q'
    else:
        pass
        #syscal += 'V'

    if preserveBoundary:
        syscal += 'Y'

    syscal += ' ' + filebody + '.poly'

    if verbose:
        print(syscal)
    pg.debug(syscal)

    system(syscal)

    if os.path.isfile(filebody + '.1.node'):
        system('meshconvert -it -BD -o ' + filebody + ' ' + filebody + '.1')
        try:
            os.remove(filebody + '.1.node')
            os.remove(filebody + '.1.ele')
            os.remove(filebody + '.1.face')
        except BaseException as e:
            print(e)
    else:
        system('meshconvert -it -BD -o ' + filebody + ' ' + filebody + '-1')
        try:
            os.remove(filebody + '-1.node')
            os.remove(filebody + '-1.ele')
            os.remove(filebody + '-1.face')
        except BaseException as e:
            print(e)

    mesh = pg.Mesh(filebody)
    return mesh


def polyCreateWorld(filename, x=None, depth=None, y=None, marker=0,
                    maxCellSize=0, verbose=True):
    """Create the PLC of a default world.

    Create the PLC of a default world.

    Out of core wrapper for dcfemlib::polytools::polyCreateWorld

    # TODO need to be converted to the pyhon only tools.

    Parameters
    ----------

    Returns
    -------
    """
    if depth is None:
        print("Please specify worlds depth.")
        return

    if x is None:
        print("Please specify worlds x dimension.")
        return

    dimension = 3
    z = depth

    if y is None:
        dimension = 2

    syscal = 'polyCreateWorld -d ' + str(dimension) \
        + ' -x ' + str(x) \
        + ' -y ' + str(y) \
        + ' -z ' + str(z) \
        + ' -m ' + str(marker) \

    if maxCellSize > 0:
        syscal += " -a " + str(maxCellSize)

    syscal = syscal + ' ' + filename

    if verbose:
        print(syscal)

    os.system(syscal)


def createFacet(mesh, boundaryMarker=None, verbose=True):
    """Create a coplanar PLC of a 2d mesh or poly

    TODO:
    * mesh with cell into plc with boundaries
    * poly account for inner edges

    """
    if mesh.dimension() != 2:
        pg.error("need two dimensional mesh or poly")

    if mesh.cellCount() > 0:
        pg.critical("Implementme")

    poly = pg.Mesh(dim=3, isGeometry=True)

    nodes = [poly.createNode(n.pos()).id() for n in mesh.nodes()]

    if boundaryMarker is None:
        for rm in mesh.regionMarker():
            boundaryMarker = rm.marker()
            continue
    
    b = poly.createBoundary(nodes, marker=boundaryMarker or 0)

<<<<<<< HEAD
    poly.createBoundary(nodes, marker=boundaryMarker)

    return poly


def createCube(size=[1.0, 1.0, 1.0], pos=None, rot=None,
               boundaryMarker=0, **kwargs):
    """Create plc of a cube

    Out of core wrapper for dcfemlib::polytools.

    Note, there is a bug in the old polytools which ignores the area settings
    for marker == 0.
=======
    for h in mesh.holeMarker():
        b.addHoleMarker(h)
    
    return poly


def createCube(size=[1.0, 1.0, 1.0], 
               pos=None, rot=None, boundaryMarker=0, **kwargs):
    """Create cube PLC as geometrie definition.
>>>>>>> 09df5322

    Parameters
    ----------
    size : [x, y, z]
        x, y, and z-size of the cube. Default = [1.0, 1.0, 1.0] in m
    pos : pg.Pos [None]
        The center position, default is at the origin.
    rot : pg.Pos [None]
        Rotate on the center.
    boundaryMarker : int[0]
        Boundary marker for the resulting faces.

    ** kwargs:
        Marker related arguments:
        See :py:mod:`pygimli.meshtools.polytools.setPolyRegionMarker`

    Examples
    --------
    >>> import pygimli.meshtools as mt
    >>> cube = mt.createCube()
    >>> print(cube)
    Mesh: Nodes: 8 Cells: 0 Boundaries: 6
    >>> cube = mt.createCube([10, 10, 1])
    >>> print(cube.bb())
    [[-5.0, -5.0, -0.5], [5.0, 5.0, 0.5]]
    >>> cube = mt.createCube([10, 10, 1], pos=[-4.0, 0.0, 0.0])
    >>> print(pg.center(cube.positions()))
    RVector3: (-4.0, 0.0, 0.0)

    Returns
    -------
    poly : :gimliapi:`GIMLI::Mesh`
        The resulting polygon is a :gimliapi:`GIMLI::Mesh`.

    """
    poly = pg.Mesh(3, isGeometry=True)

    for y in [-0.5, 0.5]:
        poly.createNode(-0.5, y, -0.5)
        poly.createNode( 0.5, y, -0.5)
        poly.createNode( 0.5, y,  0.5)
        poly.createNode(-0.5, y,  0.5)
    
    faces = [[4, 5, 1, 0],
             [5, 6, 2, 1],
             [6, 7, 3, 2],
             [7, 4, 0, 3],
             [0, 1, 2, 3],
             [7, 6, 5, 4],]

    for f in faces:
        poly.createPolygonFace(poly.nodes(f), marker=boundaryMarker)

    poly.scale(size)

    if rot is not None:
        poly.rotate(rot)

    if pos is not None:
        poly.translate(pos)

    setPolyRegionMarker(poly, **kwargs)

    return poly


def createCylinder(radius, height, nSegments=8,
                   pos=None, rot=None, boundaryMarker=0, **kwargs):
    """Create plc of a cylinder.

    Out of core wrapper for dcfemlib::polytools.

    Note, there is a bug in the old polytools which ignores the area settings
    for marker == 0.

    Parameters
    ----------
    radius : float
        Radius of the cylinder.

    height : float
        Height of the cylinder

    nSegments : int [8]
        Number of segments of the cylinder.

    pos : pg.Pos [None]
        The center position, default is at the origin.

    Other Parameters
    ----------------
    ** kwargs:
        Marker related arguments:
        See :py:mod:`pygimli.meshtools.polytools.setPolyRegionMarker`

    Returns
    -------
    poly : :gimliapi:`GIMLI::Mesh`
        The resulting polygon is a :gimliapi:`GIMLI::Mesh`.

    """
    marker = kwargs.pop('marker', 1)
    tmp = pg.optImport('tempfile')

    _, namePLC = tmp.mkstemp(suffix='.poly')

    pg.debug("Create temporary file:", namePLC)
    syscal = 'polyCreateCube -Z '  \
        + ' -s ' + str(nSegments) 

    syscal = syscal + ' ' + namePLC
    pg.debug(syscal)
    os.system(syscal)
    poly = readPLC(namePLC)

    try:
        os.remove(namePLC)
    except Exception as e:
        pg.error("can't remove:", namePLC)

    # defaul settings
    for b in poly.boundaries():
        b.setMarker(boundaryMarker)

    poly.scale([radius*2, radius*2, height])
    
    if rot is not None:
        poly.rotate(rot)

    if pos is not None:
        poly.translate(pos)

    setPolyRegionMarker(poly, **kwargs)

    return poly


if __name__ == "__main__":
    pass<|MERGE_RESOLUTION|>--- conflicted
+++ resolved
@@ -1249,10 +1249,6 @@
             polytxt += '{0}{1}'.format(poly_str, linesep)
 
         # inner loop over holes
-<<<<<<< HEAD
-
-=======
->>>>>>> 09df5322
         if nHoles > 0:
             for n, hole in enumerate(bound.holeMarkers()):
                 polytxt += hole_str.format(n, *hole)
@@ -1464,34 +1460,18 @@
         for rm in mesh.regionMarker():
             boundaryMarker = rm.marker()
             continue
-    
+
     b = poly.createBoundary(nodes, marker=boundaryMarker or 0)
 
-<<<<<<< HEAD
-    poly.createBoundary(nodes, marker=boundaryMarker)
-
-    return poly
-
-
-def createCube(size=[1.0, 1.0, 1.0], pos=None, rot=None,
-               boundaryMarker=0, **kwargs):
-    """Create plc of a cube
-
-    Out of core wrapper for dcfemlib::polytools.
-
-    Note, there is a bug in the old polytools which ignores the area settings
-    for marker == 0.
-=======
     for h in mesh.holeMarker():
         b.addHoleMarker(h)
-    
+
     return poly
 
 
-def createCube(size=[1.0, 1.0, 1.0], 
+def createCube(size=[1.0, 1.0, 1.0],
                pos=None, rot=None, boundaryMarker=0, **kwargs):
     """Create cube PLC as geometrie definition.
->>>>>>> 09df5322
 
     Parameters
     ----------
@@ -1534,7 +1514,7 @@
         poly.createNode( 0.5, y, -0.5)
         poly.createNode( 0.5, y,  0.5)
         poly.createNode(-0.5, y,  0.5)
-    
+
     faces = [[4, 5, 1, 0],
              [5, 6, 2, 1],
              [6, 7, 3, 2],
@@ -1600,7 +1580,7 @@
 
     pg.debug("Create temporary file:", namePLC)
     syscal = 'polyCreateCube -Z '  \
-        + ' -s ' + str(nSegments) 
+        + ' -s ' + str(nSegments)
 
     syscal = syscal + ' ' + namePLC
     pg.debug(syscal)
@@ -1617,7 +1597,7 @@
         b.setMarker(boundaryMarker)
 
     poly.scale([radius*2, radius*2, height])
-    
+
     if rot is not None:
         poly.rotate(rot)
 
