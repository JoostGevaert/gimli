--- conflicted
+++ resolved
@@ -19,22 +19,18 @@
                    readHydrus3dMesh,
                    readTetgen,
                    readTriangle)
+
 from .polytools import createParaDomain2D  # keep for backward compatibility
-<<<<<<< HEAD
+
 from .polytools import (createCircle,
                         createLine,
                         createPolygon,
                         createRectangle,
                         createWorld,
                         createParaMeshPLC,
-
                         mergePLC,
                         readPLC,
                         writePLC)
-=======
-from .polytools import (createCircle, createLine, createParaMeshPLC, createPolygon,
-                        createRectangle, createWorld, mergePLC, readPLC, writePLC)
->>>>>>> aee2d2cf
 
 #  This is neither functional nor good practice  #  why?
 #  __all__ = [name for name in dir() if '_' not in name]
