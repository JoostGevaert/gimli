#!/usr/bin/env python
# -*- coding: utf-8 -*-
"""TODO DOCUMENT ME"""

from copy import deepcopy

import numpy as np

import pygimli as pg

from pygimli.utils import unique


def parseArgToArray(arg, nDof, mesh=None, userData=None):
    """
    Parse array related arguments to create a valid value array.

    Parameters
    ----------
    arg : float | int | iterable | callable
        The target array value that will be converted to an array.

        If arg is a callable with it must fulfill:

        :: arg(cell|node|boundary, userData=None)

        Where MeshEntity is one of
        :gimliapi:`GIMLI::Cell` ,
        :gimliapi:`GIMLI::Node` or
        :gimliapi:`GIMLI::Boundary`
        depeding on nDof, where nDof is mesh.cellCount(),
        mesh.nodeCount() or mesh.boundaryCount(),
        respectively.

    nDof : int | [int]
        Desired array size.

    mesh : :gimliapi:`GIMLI::Mesh`
        Used if arg is callable

    userData : class
        Used if arg is callable

    Returns
    -------

    ret : :gimliapi:`GIMLI::RVector`
        Array of desired length filled with the appropriate values.
    """
    nDofs = nDof

    if not hasattr(nDof, '__len__'):
        nDofs = [nDof]

    try:
        return pg.Vector(nDofs[0], float(arg))
    except BaseException as _:
        pass

    if hasattr(arg, '__len__'):
        if isinstance(arg, np.ndarray):
            if len(arg) == nDofs[0]:
                return arg
            else:
                raise Exception('Given array does not have requested (' +
                                str(nDof) + ') size (' +
                                str(len(arg)) + ')')

        for n in nDofs:
            if len(arg) == n:
                return arg

        try:
            # [marker, val] || [[marker, val]]
            return parseMapToCellArray(arg, mesh)
        except:
            raise Exception("Array 'arg' has the wrong size: " +
                            str(len(arg)) + " != " + str(nDof))
    elif hasattr(arg, '__call__'):
        ret = pg.Vector(nDofs[0], 0.0)

        if not mesh:
            raise Exception("Please provide a mesh for the callable"
                            "argument to parse ")

        if nDofs[0] == mesh.nodeCount():
            for n in mesh.nodes():
                if userData:
                    ret[n.id()] = arg(node=n, userData=userData)
                else:
                    ret[n.id()] = arg(node=n)
        elif nDofs[0] == mesh.cellCount():
            for c in mesh.cells():
                if userData:
                    ret[c.id()] = arg(cell=c, userData=userData)
                else:
                    ret[c.id()] = arg(cell=c)
        elif nDofs[0] == mesh.boundaryCount():
            for b in mesh.boundaries():
                if userData:
                    ret[b.id()] = arg(boundary=b, userData=userData)
                else:
                    ret[b.id()] = arg(boundary=b)
        else:
            raise Exception("Cannot parse callable argument " + str(nDof) +
                            " nodes: " + str(mesh.nodeCount()) +
                            " cells: " + str(mesh.cellCount()))

        return ret
    raise Exception("Cannot parse argument type " + str(type(arg)))


def generateBoundaryValue(boundary, arg, time=0.0, userData=None):
    """
    Generate a value for the given Boundary.

    Parameters
    ----------
    boundary : :gimliapi:`GIMLI::Boundary` or list of ..
        The related boundary.

    arg : convertible | iterable | callable or list of ..

        - convertible into float
        - iterable of minimum length = boundary.id()
        - callable generator function

        If arg is a callable it must fulfill:

        :: arg(boundary=:gimliapi:`GIMLI::Boundary`, time=0.0, userData=None)

        The callable function arg have to return appropriate values
        for all nodes of the boundary or one scalar value for all nodes.

    Returns
    -------
    val : float or list of ..

    Examples
    --------
    >>> import pygimli as pg
    >>>
    >>> # def uBoundary(boundary):
    >>> #    u = []
    >>> #    for n in boundary.nodes():
    >>> #        u.append(n[0] + n[1])
    >>> #    return u
    """
    if hasattr(boundary, '__len__'):
        vals = np.zeros(len(boundary))
        for i, b in enumerate(boundary):
            vals[i] = generateBoundaryValue(b, arg[i], time, userData)
        return vals
    val = 0.

    #print(arg, callable(arg))
    if hasattr(arg, '__call__'):
        kwargs = dict()
        kwargs['boundary'] = boundary

        if time != 0.0 and time is not None:
            kwargs['time'] = time
        if userData is not None:
            kwargs['userData'] = userData
        try:
            # val(boundary, time=0, userData=None)
            val = arg(**kwargs)
        except Exception as e:
            print(arg, "(", kwargs, ")")
            pg.critical("Wrong arguments for callback function.", e)

    elif hasattr(arg, '__len__'):
        if callable(arg[0]):
            kwargs = arg[1]
            if time != 0.0 and time is not None:
                kwargs['time'] = time
            val = arg[0](boundary=boundary, **kwargs)
        else:
            val = generateBoundaryValue(boundary, arg[boundary.id()], userData)
    else:
        try:
            val = float(arg)
        except ValueError:
            raise arg
    return val


def parseArgPairToBoundaryArray(pair, mesh):
    """
    Parse boundary related pair argument to
    [ :gimliapi:`GIMLI::Boundary`, value|callable ] list.

    Parameters
    ----------

    pair : tuple

        - [marker, arg]
        - [[marker, ...], arg]
        - [boundary, arg]
        - ['*', arg]
        - [[boundary,...], arg]
        - [node, arg]
        - [marker, callable, *kwargs]
        - [[marker, ...], callable, *kwargs]

        arg will be parsed by
        :py:mod:`pygimli.solver.solver.generateBoundaryValue`
        and distributed to each boundary.
        Callable functions will be executed at run time.
        '*' will be interpreted as 
        'all boundary elements with one neighbour cell'

    mesh : :gimliapi:`GIMLI::Mesh`
        Used to find boundaries by marker.

    Returns
    -------

    bc : list()
        [:gimliapi:`GIMLI::Boundary`, value|callable]
    """
    bc = []
    bounds = []

    #print('*'*30, pair)
    if pair[0] == '*':
        for b in mesh.boundaries():
            if b.leftCell() is not None and b.rightCell() is None:
                bounds.append(b)

    elif isinstance(pair[0], int):
        bounds = mesh.findBoundaryByMarker(pair[0])
    elif isinstance(pair[0], list):
        # [[,,..], ]
        for b in pair[0]:
            for bi in mesh.boundaries(pg.find(mesh.boundaryMarkers() == b)):
                bounds.append(bi)

    elif isinstance(pair[0], pg.core.stdVectorBounds):
        bounds = pair[0]
    elif isinstance(pair[0], pg.core.Boundary):
        bc.append(pair)
        return bc
    elif isinstance(pair[0], pg.core.Node):
        bc.append(pair)
        return bc

    for b in bounds:
        val = None
        #print('-'*50)
        #print(b, pair[1], callable(pair[1]))
        #print('+'*50)
        if callable(pair[1]):
            # don't execute the callable here
            # we want to call them at runtime
            if len(pair) > 2:
                val = pair[1:]
            else:
                val = pair[1]
        else:
            val = generateBoundaryValue(b, pair[1])
        bc.append([b, val])

    #print('#'*30)
    return bc


def parseArgToBoundaries(args, mesh):
    """
    Parse boundary related arguments to create a valid boundary value list:
    [ :gimliapi:`GIMLI::Boundary`, value|callable ]

    Parameters
    ----------
    args : callable | pair | [pair, ...]
        If args is just a callable than every boundary will be evaluated
        at runtime with this function as args(boundary).
        Else see :py:mod:`pygimli.solver.solver.parseArgPairToBoundaryArray`

    mesh : :gimliapi:`GIMLI::Mesh`
        Used to find boundaries by marker

    Returns
    -------
    boundaries : list()
        [ :gimliapi:`GIMLI::Boundary`, value|callable ]

    Examples
    --------
    >>> # no need to import matplotlib. pygimli's show does
    >>> import pygimli as pg
    >>> mesh = pg.meshtools.createWorld([0, 0], [1, -1], worldMarker=0)
    >>> ax, _ = pg.show(mesh, boundaryMarker=True)
    >>> # all edges with marker 1 get value 1.0
    >>> b = pg.solver.parseArgToBoundaries([1, 1.0], mesh)
    >>> print(len(b))
    1
    >>> # same as above with marker 2 get value 2
    >>> b = pg.solver.parseArgToBoundaries([[1, 1.0], [2, 2.0]], mesh)
    >>> print(len(b))
    2
    >>> # same as above with marker 3 get value 3
    >>> b = pg.solver.parseArgToBoundaries([[1, 1.], [2, 2.], [3, 3.]], mesh)
    >>> print(len(b))
    3
    >>> # edges with marker 1 and 2 get value 1
    >>> b = pg.solver.parseArgToBoundaries([[1, 2], 1.0], mesh)
    >>> print(len(b))
    2
    >>> b = pg.solver.parseArgToBoundaries([[1, 2, 3], 1.0], mesh)
    >>> print(len(b))
    3
    >>> b = pg.solver.parseArgToBoundaries([[[1, 2, 3], 1.0], [4, 4.0]], mesh)
    >>> print(len(b))
    4
    >>> b = pg.solver.parseArgToBoundaries([mesh.node(0), 0.0], mesh)
    >>> print(len(b))
    1
    >>> def bCall(boundary):
    ...     u = []
    ...     for i, n in enumerate(boundary.nodes()):
    ...         u.append(i)
    ...     return u
    >>> b = pg.solver.parseArgToBoundaries([1, bCall], mesh)
    >>> print(len(b),b[0][1](b[0][0]))
    1 [0, 1]
    >>> def bCall(boundary, a1, a2):
    ...     return a1 + a2
    >>> b = pg.solver.parseArgToBoundaries([1, bCall, {'a1':2, 'a2':3}], mesh)
    >>> print(len(b), b[0][1][0](b[0][0], **b[0][1][1]))
    1 5
    >>> b = pg.solver.parseArgToBoundaries([[1, bCall, {'a1':1, 'a2':2}],
    ...                                     [2, bCall, {'a1':3, 'a2':4}]], mesh)
    >>> print(len(b), b[0][1][0](b[0][0], **b[0][1][1]))
    2 3
    >>> b = pg.solver.parseArgToBoundaries([[1,2], bCall, {'a1':4, 'a2':5}], mesh)
    >>> print(len(b), b[1][1][0](b[1][0], **b[1][1][1]))
    2 9
    >>> pg.wait()
    """
    boundaries = []
    if isinstance(args, list):
        #print('!'*100)
        #print(args)
        if len(args) == 2:
            # if isinstance(args[0], list):
                # print('~'*10, '[[,],]')
                # boundaries += parseArgPairToBoundaryArray(args, mesh)
            # else:
            try:
                    # [[,], [,]]
                if len(args[0]) == 2 and len(args[1]) == 2:
                    #print('~'*10, '[[,],[,]]')
                    boundaries += parseArgPairToBoundaryArray(args[0], mesh)
                    boundaries += parseArgPairToBoundaryArray(args[1], mesh)
                elif len(args[0]) == 3 and callable(args[0][1]):
                    #print('~'*10, '[[marker,callable,*kwrags],[,]]')
                    boundaries += parseArgPairToBoundaryArray(args[0], mesh)
                    boundaries += parseArgPairToBoundaryArray(args[1], mesh)
                else:
                    #print('~'*10, '??[[,]]')
                    boundaries += parseArgPairToBoundaryArray(args, mesh)
            except BaseException as _:
                # [,]
                # print('~'*10, '[,]')
                boundaries += parseArgPairToBoundaryArray(args, mesh)
        elif len(args) == 3 and callable(args[1]):
            # print('~'*10, '[[,], callable, kwargs)
            boundaries += parseArgPairToBoundaryArray(args, mesh)
        else:
            # print('~'*10, '[[,], [,], ...]')
            # [[,], [,], ...]
            for a in args:
                boundaries += parseArgPairToBoundaryArray(a, mesh)

    elif hasattr(args, '__call__'):
        for b in mesh.boundaries():
            if not b.leftCell() or not b.rightCell():
                # if args(b) is not None:
                boundaries.append([b, args])

    elif isinstance(args, float) or isinstance(args, int):
        for b in mesh.boundaries():
            if not b.leftCell() or not b.rightCell():
                # if args(b) is not None:
                boundaries.append([b, args])

    else:
        raise Exception('cannot interprete boundary token', args)

    return boundaries


def parseMapToCellArray(attributeMap, mesh, default=0.0):
    """
    Parse a value map to cell attributes.

    A map should consist of pairs of marker and value.
    A marker is an integer and corresponds to the cell.marker().

    Parameters
    ----------
    mesh : :gimliapi:`GIMLI::Mesh`
        For each cell of mesh a value will be returned.

    attributeMap : list | dict
        List of pairs [marker, value] ] || [[marker, value]],
        or dictionary with marker keys

    default : float [0.0]
        Fill all unmapped atts to this default.

    Returns
    -------
    atts : array
        Array of length mesh.cellCount()
    """

    atts = pg.Vector(mesh.cellCount(), default)

    if isinstance(attributeMap, dict):
        raise Exception("Please implement me!")
    elif hasattr(attributeMap, '__len__'):
        if not hasattr(attributeMap[0], '__len__'):
            # assuming [marker, value]
            attributeMap = [attributeMap]

        for pair in attributeMap:
            if hasattr(pair, '__len__'):
                idx = pg.find(mesh.cellMarkers() == pair[0])
                if len(idx) == 0:
                    print("Warning! parseMapToCellArray: cannot find marker " +
                          str(pair[0]) + " within mesh.")
                else:
                    #print('---------------------')
                    #print(atts, idx, pair[1], type(pair[1]), float(pair[1]))
                    if isinstance(pair[1], np.complex):
                        if not isinstance(atts, pg.CVector):
                            atts = pg.math.toComplex(atts)
                        atts.setVal(val=pair[1], ids=idx)
                    else:
                        atts.setVal(val=float(pair[1]), ids=idx)
            else:
                raise Exception("Please provide a list of [int, value] pairs" +
                                str(pair))
    else:
        print("attributeMap: ", attributeMap)
        raise Exception("Cannot interpret attributeMap!")

    return atts


def grad(mesh, u, r=None):
    r"""
    Return the discrete interpolated gradient :math:`\mathbf{v}`
    for a given scalar field :math:`\mathbf{u}`.

    .. math::
        \mathbf{v}(\mathbf{r}_{\mathcal{C}})
        &=
        \nabla u(\mathbf{r}_{\mathcal{N}})
        \\
        (\mathbf{v_x}(\mathbf{r}_{\mathcal{C}}),
         \mathbf{v_y}(\mathbf{r}_{\mathcal{C}}),
         \mathbf{v_z}(\mathbf{r}_{\mathcal{C}}))^{\text{T}}
        &=
        \left(\frac{\partial u}{\partial x},
         \frac{\partial u}{\partial y},
         \frac{\partial u}{\partial z}\right)^{\text{T}}

    With :math:`\mathcal{N}=\cup_{i=0}^{N} \text{Node}_i`,
    :math:`\mathcal{C}=\cup_{j=0}^{M} \text{Cell}_j`,
    :math:`\mathbf{u}=\{u(\mathbf{r}_{i})\}\in I\!R` and
    :math:`\mathbf{r}_{i} = (x_i, y_i, z_i)^{\text{T}}`

    The discrete scalar field
    :math:`\mathbf{u}(\mathbf{r}_{\mathcal{N}})`
    need to be defined for each node position :math:`\mathbf{r}_{\mathcal{N}}`.
    The resulting vector field :math:`\mathbf{v}(\mathbf{r}_{\mathcal{C}})`
    is defined for each cell center position :math:`\mathbf{r}_{\mathcal{C}}`.
    If you need other positions than the cell center,
    provide an appropriate array of coordinates :math:`\mathbf{r}`.

    Parameters
    ----------
    mesh : :gimliapi:`GIMLI::Mesh`
        Discretization base, interpolation will be performed via finite element
        base shape functions.
    u : array | callable
        Scalar field per mesh node position or an appropriate
        callable([[x,y,z]])
    r : ndarray((M, 3)) [mesh.cellCenter()]
        Alternative target coordinates :math:`\mathbf{r} for the resulting
        gradient field. i.e., the positions where the vector field is defined.
        Default are all cell centers.

    Returns
    -------
    v : ndarray((M, 3))
        Resulting vector field defined on
        :math:`\mathbf{v}(\mathbf{r}_{\mathcal{C}})`.
        M is number of cells or length of given alternative coordinates r.

    Examples
    --------
    >>> import numpy as np
    >>> import matplotlib.pyplot as plt
    >>> import pygimli as pg
    >>> fig, ax = plt.subplots()
    >>> mesh = pg.createGrid(x=np.linspace(0, 1, 20), y=np.linspace(0, 1, 20))
    >>> u = lambda p: pg.x(p)**2 * pg.y(p)
    >>> _ = pg.show(mesh, u(mesh.positions()), ax=ax)
    >>> _ = pg.show(mesh, [2.*pg.y(mesh.cellCenters())*pg.x(mesh.cellCenters()),
    ...             pg.x(mesh.cellCenters())**2], ax=ax)
    >>> _ = pg.show(mesh, pg.solver.grad(mesh, u), ax=ax, color='w',
    ...             linewidth=0.4)
    >>> plt.show()
    """
    if r is None:
        r = mesh.cellCenters()

    uv = u
    if callable(u) and not isinstance(u, pg.Vector):
        uv = u(mesh.positions())

    if len(uv) == mesh.cellCount():
        uv = pg.meshtools.cellDataToNodeData(mesh, uv)

    v = np.ndarray((len(r), 3))

    for i, _ in enumerate(v):
        c = mesh.findCell(r[i])
        if c:
            v[i] = c.grad(r[i], uv)

    return v


def div(mesh, v):
    r"""Return the discrete interpolated divergence field.

        Return the discrete interpolated divergence field. :math:`\mathbf{u}`
        for each cell for a given vector field :math:`\mathbf{v}`.
        First order integration via boundary center.

    .. math::
        d(cells) & = \nabla\cdot\vec{v} \\
        d(c_i) & = \sum_{j=0}^{N_B}\vec{v}_{B_j} \cdot \vec{n}_{B_j}

    Parameters
    ----------
    mesh : :gimliapi:`GIMLI::Mesh`
        Discretization base, interpolation will be performed via finite element
        base shape functions.

    V : array(N,3) | R3Vector
        Vector field at cell centers or boundary centers

    Returns
    -------
    d : array(M)
        Array of divergence values for each cell in the given mesh.

    Examples
    --------
    >>> import pygimli as pg
    >>> import numpy as np
    >>> v = lambda p: p
    >>> mesh = pg.createGrid(x=np.linspace(0, 1, 4))
    >>> print(pg.math.round(pg.solver.div(mesh, v(mesh.boundaryCenters())), 1e-5))
    3 [1.0, 1.0, 1.0]
    >>> print(pg.math.round(pg.solver.div(mesh, v(mesh.cellCenters())), 1e-5))
    3 [0.5, 1.0, 0.5]
    >>> mesh = pg.createGrid(x=np.linspace(0, 1, 4),
    ...                      y=np.linspace(0, 1, 4))
    >>> print(pg.math.round(pg.solver.div(mesh, v(mesh.boundaryCenters())), 1e-5))
    9 [2.0, 2.0, 2.0, 2.0, 2.0, 2.0, 2.0, 2.0, 2.0]
    >>> divCells = pg.solver.div(mesh, v(mesh.cellCenters()))
    >>> # divergence from boundary values are exact where the divergence from
    >>> # interpolated cell center values are wrong due to boundary interp
    >>> print(sum(divCells))
    12.0
    >>> mesh = pg.createGrid(x=np.linspace(0, 1, 4),
    ...                      y=np.linspace(0, 1, 4),
    ...                      z=np.linspace(0, 1, 4))
    >>> print(sum(pg.solver.div(mesh, v(mesh.boundaryCenters()))))
    81.0
    >>> divCells = pg.solver.div(mesh, v(mesh.cellCenters()))
    >>> print(sum(divCells))
    54.0
    """
    mesh.createNeighbourInfos()
    d = None
    if hasattr(v, '__len__'):
        if len(v) == mesh.boundaryCount():
            d = mesh.divergence(v)
        elif len(v) == mesh.nodeCount():
            d = mesh.divergence(pg.meshtools.nodeDataToBoundaryData(mesh, v))
        elif len(v) == mesh.cellCount():
            CtB = mesh.cellToBoundaryInterpolation()
            d = mesh.divergence(np.array([CtB*pg.x(v),
                                          CtB*pg.y(v),
                                          CtB*pg.z(v)]).T)
        else:
            print(len(v), mesh)
            raise BaseException("implement me")
    elif callable(v):
        raise BaseException("implement me")

    return d


def divergence(mesh, F=None, normMap=None, order=1):
    """Divergence for callable function F((x,y,z)).

    MOVE THIS to a better place

    Divergence for callable function F((x,y,z)). Return sum div over boundary.

    Parameters
    ----------

    Returns
    -------
    """
    if F is None:
        F = lambda r: r

    diverg = 0
    directionCheck = False

    if mesh.cellCount() > 0:
        directionCheck = True

    bNorms = None
    if normMap is not None:
        bNorms = np.zeros((mesh.boundaryCount(), 2))
        for pair in normMap:
            bounds = mesh.findBoundaryByMarker(pair[0])
            for b in bounds:
                bN = [0.0, 0.0]
                if not isinstance(pair[1][0], str):
                    bN[0] = pair[1][0]
                if not isinstance(pair[1][1], str):
                    bN[1] = pair[1][1]

                bNorms[b.id()] = bN

    for b in mesh.boundaries():

        if directionCheck:
            if b.leftCell() is None and b.rightCell() is None:
                # print(b.id(), b.leftCell(), b.rightCell())
                sw = pg.core.Stopwatch(True)
                mesh.createNeighbourInfos()
                print("NeighbourInfos()", sw.duration(True))
                # return gauss(grid, F)

            # don't calc for inner boundaries
            if b.leftCell() is not None and b.rightCell() is not None:
                continue

        tmpdiv = 0
        shape = b.shape()

        if order == 1:
            if bNorms is not None:
                tmpdiv = shape.norm().dot(bNorms[b.id()]) * shape.domainSize()
            else:
                tmpdiv = shape.norm().dot(
                    F(shape.center())) * shape.domainSize()
        else:
            weights = pg.IntegrationRules.instance().weights(shape, order)
            abscissa = pg.IntegrationRules.instance().abscissa(shape, order)

            for i, p in enumerate(abscissa):
                rPos = shape.xyz(p)
                tmpdiv += shape.norm().dot(F(rPos)) * \
                    weights[i] * shape.domainSize()

        if directionCheck and b.leftCell() is None:
            tmpdiv *= -1
            # raise Exception("invalid mesh: left is None .. every
            # boundary need leftCell")

        diverg += tmpdiv

    return diverg


def triDiagToeplitz(dom, a, l, r, start=0, end=-1):
    """Create tri-diagonal Toeplitz matrix."""
    A = pg.matrix.SparseMapMatrix(dom, dom)

    if end == -1:
        end = dom

    for i in range(start, end):
        A.addVal(i, i, a)
        if i > start:
            A.addVal(i, i - 1, l)

        if i < end - 1:
            A.addVal(i, i + 1, r)
    return A


def identity(dom, start=0, end=-1, scale=1):
    """Create identity matrix."""
    A = pg.matrix.SparseMapMatrix(dom, dom)

    if end == -1:
        end = dom

    for i in range(start, end):
        if hasattr(scale, '__len__'):
            A.addVal(i, i, scale[i])
        else:
            A.addVal(i, i, scale)
    return A


def showSparseMatrix(A, full=False):
    """Show the content of a sparse matrix.

    Parameters
    ----------
    A : :gimliapi:`GIMLI::SparseMatrix` | :gimliapi:`GIMLI::SparseMapMatrix`
        Matrix to be shown.
    full : bool [False]
        Show as dense matrix.
    """
    S = A
    if isinstance(S, pg.matrix.SparseMapMatrix):
        S_ = pg.matrix.SparseMatrix(S)
        return showSparseMatrix(S_, full)
    else:
        rows = S.vecRowIdx()
        cols = S.vecColPtr()
        vals = S.vecVals()

        Sd = None
        if full:
            Sd = pg.Matrix(S.rows(), S.cols())
                        
        for i in range(S.rows()):
            for j in range(cols[i], cols[i + 1]):
                if full:
                    Sd[i, rows[j]] = vals[j]
                else:
                    print(i, rows[j], vals[j])

        if full:
            print(np.array(Sd))


def linSolve(A, b, solver=None, verbose=False):
    r"""Direct solution after :math:`\textbf{x}` using core LinSolver.

    .. math::
        \textbf{A}\textbf{x} = \textbf{b}

    If :math:`\textbf{A}` is symmetric, sparse and positive definite.

    Parameters
    ----------
    A : :gimliapi:`GIMLI::RSparseMatrix` | :gimliapi:`GIMLI::RSparseMapMatrix`|
        numpy.array
        System matrix. Need to be symmetric, sparse and positive definite.

    b : iterable array
        Right hand side of the equation.

    solver : str [None]
        Try to choose a solver, 'pg' for pygimli core cholmod or umpfack.
        'np' for numpy linalg or scipy.sparse.linalg.
        Automatic choosing if solver is None depending on matrixtype.

    verbose : bool [False]
        Be verbose.

    Returns
    -------

    x : :gimliapi:`GIMLI::RVector`
        Solution vector
    """
    x = pg.Vector(len(b), .0)

    if solver is None:
        if isinstance(A, pg.matrix.SparseMatrix) or \
           isinstance(A, pg.matrix.SparseMapMatrix) or \
            isinstance(A, pg.matrix.BlockMatrix) or \
            isinstance(A, pg.matrix.CSparseMatrix):
            solver = 'pg'
        
    if solver == 'pg':
        S = A
        if isinstance(A, pg.matrix.CSparseMatrix):
            x = pg.CVector(len(b), 0)
        elif isinstance(A, pg.matrix.SparseMatrix):
            pass
        elif isinstance(A, pg.matrix.SparseMapMatrix):
            S = pg.matrix.SparseMatrix(A)    
        elif isinstance(A, pg.matrix.BlockMatrix):    
            S = A.sparseMapMatrix()
        else:
            pg.critical("Solver '" + solver + "' does not know how to "
                        "solve linear system with matrixtype:" + A)
        
        ls = pg.core.LinSolver(S, verbose=verbose)
        ls.solve(b, x)
    else:
    
        if isinstance(A, np.ndarray):
            return np.linalg.solve(A, b)
        
        import scipy.sparse
        from scipy.sparse.linalg import spsolve
        
        if isinstance(A, scipy.sparse.csr.csr_matrix) or \
            isinstance(A, scipy.sparse.coo.coo_matrix):
            if verbose:
                pg.info("linSolve use scipy.sparse")
            return spsolve(A, b)

        return linSolve(pg.utils.sparseMatrix2csr(A), b, 
                        solver='np', verbose=verbose)

    return x

def assembleForceVector(mesh, f, userData=None):
    """
    DEPRECATED use assembleLoadVector instead
    """
    return assembleLoadVector(mesh, f, userData)


def assembleLoadVector(mesh, f, userData=None):
    """Create right hand side vector based on the given mesh and load
    or force values.

    Create right hand side vector based on the given mesh and load or force
    values.

    Parameters
    ----------
    f: float, array, callable(cell, [rhs], [userData]), [...]

        Your callable need to return a load value for each cell with optional 
        userData. `f_cell = f(cell, [userData=None])`

        Force Values
        float -> ones(mesh.nodeCount()) * vals,
        for each node [0 .. mesh.nodeCount()]
        for each cell [0 .. mesh.cellCount()]
    
    Returns
    -------

    rhs: pg.Vector(mesh.nodeCount())

        Right hand side Load vector of

    """
    if isinstance(f, list) or hasattr(f, 'ndim'):
        if isinstance(f, list):

            rhs = np.zeros((len(f), mesh.nodeCount()))
            for i, fi in enumerate(f):
                userData['i'] = i
                rhs[i] = assembleForceVector(mesh, fi, userData)

            return rhs

        elif f.ndim == 2:
            # assume rhs [n, nNodes] array is already a valid
            return f

    rhs = pg.Vector(mesh.nodeCount(), 0)

    fArray = None
    
    if hasattr(f, '__call__') and not isinstance(f, pg.Vector):
        fArray = pg.Vector(mesh.cellCount())
        for c in mesh.cells():
            if userData is not None:
                fArray[c.id()] = f(c, userData)
            else:
                fArray[c.id()] = f(c)

    if hasattr(f, '__len__'):
        if len(f) == mesh.cellCount() or len(f) == mesh.nodeCount():
            fArray = f

    if fArray is None:
        fArray = parseArgToArray(f, mesh.cellCount(), mesh, userData)

    if len(fArray) == mesh.cellCount():
        b_l = pg.matrix.ElementMatrix()

        for c in mesh.cells():
            if fArray[c.id()] != 0.0:
                b_l.u(c)
                rhs.add(b_l, fArray[c.id()])

#            print("test reference solution:")
#            rhsRef = pg.Vector(mesh.nodeCount(), 0)
#            for c in mesh.cells():
#                b_l.u(c)
#                for i, idx in enumerate(b_l.idx()):
#                    rhsRef[idx] += b_l.row(0)[i] * fArray[c.id()]
#            np.testing.assert_allclose(rhs, rhsRef)
#            print("Remove revtest in assembleForceVector after check")

    elif len(fArray) == mesh.nodeCount():
        fA = pg.Vector(fArray)
        b_l = pg.matrix.ElementMatrix()
        for c in mesh.cells():
            b_l.u(c)
                # rhs.addVal(b_l.row(0) * fArray[b_l.idx()], b_l.idx())
            rhs.add(b_l, fA)
            # print("test reference solution:")
            # rhsRef = pg.Vector(mesh.nodeCount(), 0)
            # for c in mesh.cells():
            #     b_l.u(c)
            #     for i, idx in enumerate(b_l.idx()):
            #         rhsRef[idx] += b_l.row(0)[i] * fArray[idx]
            # np.testing.assert_allclose(rhs, rhsRef)
            # print("Remove revtest in assembleForceVector after check")

            # rhs = pg.Vector(fArray)
    else:
        raise Exception("Forcevector have the wrong size: " +
                        str(len(fArray)))

    return rhs


def _assembleUDirichlet(S, rhs, uDirIndex, uDirchlet):
    """This should be moved directly into the core"""

    if rhs is not None:
        udirTmp = pg.Vector(S.rows(), 0.0)
        udirTmp.setVal(uDirchlet, uDirIndex)
        rhs -= S * udirTmp

    for i in uDirIndex:
        S.cleanRow(i)
        S.cleanCol(i)
        S.setVal(i, i, 1.0)

    if rhs is not None:
        rhs[uDirIndex] = uDirchlet
        #rhs.setVal(uDirchlet, uDirIndex)


def assembleDirichletBC(S, boundaryPairs, rhs=None, time=0.0, userData=None,
                        nodePairs=None):
    r"""Apply Dirichlet boundary condition.

    Apply Dirichlet boundary condition to the system matrix S and rhs vector.
    The right hand side values for h can be given for each boundary
    element individually by setting proper boundary pair arguments.

    .. math::
        u(\textbf{r}, t) = h
        \quad\text{for}\quad\textbf{r}\quad\text{on}\quad\delta\Omega=\Gamma_{\text{Dirichlet}}

    Parameters
    ----------
    S : :gimliapi:`GIMLI::RSparseMatrix`
        System matrix of the system equation.

    boundaryPair : list()
        List of pairs [ :gimliapi:`GIMLI::Boundary`, h ].
        The value :math:`h` will assigned to the nodes of the boundaries.
        Later assignment overwrites prior.

        :math:`h` need to be a scalar value (float or int) or
        a value generator function that will be executed at runtime.
        See :py:mod:`pygimli.solver.solver.parseArgToBoundaries`
        and :ref:`tut:modelling_bc` for example syntax,

    nodePairs : list()
        List of pairs [ nodeID, uD ].
        The value uD will assigned to the nodes given there ids.
        This node value settings will overwrite any prior settings due to
        boundaryPair.

    rhs : :gimliapi:`GIMLI::RVector`
        Right hand side vector of the system equation will bet set to
        :math:`u_{\text{D}}`

    time : float
        Will be forwarded to value generator.

    userData : class
        Will be forwarded to value generator.

    """
    if not hasattr(boundaryPairs, '__getitem__'):
        raise BaseException("Boundary pairs need to be a list of "
                            "[boundary, value]")
    uDirNodes = []
    uDirVal = dict()

    for pair in boundaryPairs:
        boundary = pair[0]
        val = pair[1]
        uD = generateBoundaryValue(boundary, val, time, userData)

        if uD is not None:
            if isinstance(boundary, pg.core.Node):
                n = boundary
                uDirNodes.append(n)
                uDirVal[n.id()] = uD
            else:
                for i, n in enumerate(boundary.nodes()):
                    uDirNodes.append(n)
                    if hasattr(uD, '__iter__'):
                        uDirVal[n.id()] = uD[i]
                    else:
                        uDirVal[n.id()] = uD

    if len(uDirNodes) == 0 and nodePairs is None:
        return

    uniqueNodes = unique(uDirNodes)

    uDirchlet = []
    uDirIndex = []

    for i, n in enumerate(uniqueNodes):
        uDirIndex.append(n.id())
        uDirchlet.append(uDirVal[n.id()])

    if nodePairs is not None:
        #print("nodePairs", nodePairs)

        if len(nodePairs) == 2 and type(nodePairs[0]) == int :
            # assume a single Node [NodeId, val]
            nodePairs = [nodePairs]

        for i, [n, val] in enumerate(nodePairs):
            uDirIndex.append(n)
            if hasattr(val, '__call__'):
                raise("callabe node pairs need to be implement.")
            uDirchlet.append(val)

    _assembleUDirichlet(S, rhs, uDirIndex, uDirchlet)


def assembleNeumannBC(rhs, boundaryPairs, a=None, time=0.0, userData=None):
    r"""Apply Neumann condition to the system matrix S.

    Apply Neumann condition to the system matrix S.
    The right hand side values for g can be given for each boundary
    element individually by setting proper boundary pair arguments.

    .. math::
        \frac{\partial u(\textbf{r}, t)}{\partial\textbf{n}}
        = \textbf{n}\nabla u(\textbf{r}, t) = g
        \quad\text{for}\quad\textbf{r}\quad\text{on}\quad\delta\Omega=\Gamma_{\text{Neumann}}

    Parameters
    ----------

    rhs : :py:mod:`Vector`
        Right hand side vector of length node count.

    boundaryPair : list()
        List of pairs [ :gimliapi:`GIMLI::Boundary`, g ].
        The value :math:`g` will assigned to the nodes of the boundaries.
        Later assignment overwrites prior.

        :math:`g` need to be a scalar value (float or int) or
        a value generator function that will be executed at run time.

        See :py:mod:`pygimli.solver.solver.parseArgToBoundaries`
        and :ref:`tut:modelling_bc` for example syntax,

    a : iterable
        Per cell values to scale the Neumann part regarding weak formulation.

    time : float
        Will be forwarded to value generator.

    userData : class
        Will be forwarded to value generator.
    """

    if rhs is None:
        raise BaseException("Neumann Boundary condition needs rhs vector.")

    if not hasattr(boundaryPairs, '__getitem__'):
        raise BaseException("Boundary pairs need to be a list of "
                            "[boundary, value]")

    Se = pg.matrix.ElementMatrix()

    for pair in boundaryPairs:
        boundary = pair[0]
        val = pair[1]
        g = generateBoundaryValue(boundary, val, time, userData)

        if a is not None:
            try:
                g *= a[boundary.leftCell().id()]
                pass
            except:
                print(boundary.leftCell())
                print(boundary.leftCell().id())
                print(a)
                pg.warn('insufficient cell informations')

        if g is not 0.0 and g is not None:
            Se.u(boundary)
            rhs.add(Se, g)


def assembleRobinBC(S, boundaryPairs, rhs=None, time=0.0, userData=None):
    r"""Apply Robin boundary condition.

    Apply Robin boundary condition to the system matrix S and rhs vector
    (if needed for b != 1 and g != 0).

    .. math::
        \alpha u(\textbf{r}, t) + \beta\frac{\partial u(\textbf{r}, t)}{\partial\textbf{n}}
        = \gamma
        \quad\text{for}\quad\textbf{r}\quad\text{on}\quad\delta\Omega=\Gamma_{\text{Robin}}\\
        \quad\text{currently only with}\quad \beta = 1 \quad\text{and}\quad \gamma = 0

    TODO
        * b!=1 and g!=0 variable
        * check for b = 0 and move to dirichlet
        * fixme, testme

    Parameters
    ----------
    S: :gimliapi:`GIMLI::SparseMatrix`
        System matrix of the system equation.
    boundaryPair: list()
        List of pairs [:gimliapi:`GIMLI::Boundary`, :math:`\alpha`].
        The value :math:`\alpha` will assigned to the nodes of the boundaries.
        Later assignment overwrites prior.

        :math:`\alpha` needs to be a scalar value (float or int) or
        a value generator (callable) which will be executed at run time.
        See :py:mod:`pygimli.solver.solver.parseArgToBoundaries`
        and :ref:`tut:modelling_bc` for example syntax,
    time: float
        Will be forwarded to value generator.
    userData: dict
        Will be forwarded to value generator.
    """
    if not hasattr(boundaryPairs, '__getitem__'):
        raise BaseException("Boundary pairs need to be a list of "
                            "[boundary, value]")

    Sp = pg.matrix.ElementMatrix()
    Sq = pg.matrix.ElementMatrix()

    #if isinstance(rhs, np.ndarray):
        #rhs = pg.Vector(rhs)

    for pair in boundaryPairs:
        boundary = pair[0]
        val = pair[1]
        # BC = a u + b * du/dn = g
        # solve
        # either du/dn = g/b for a=0 (Neumann)
        # or u = g/a for b = 0 (Dirichlet)
        ### p = gamma / beta
        p = generateBoundaryValue(boundary, val, time, userData)
        #### p = gamma / alpha
        #p = 20.
        #q = -41.0
        q = None

        if p != 0.0 and p is not None:
            print(p)
            Sp.u2(boundary)
            S.add(Sp, p)
            #Sp *= p
            #S += Sp

            if q != None:
                Sq.u(boundary)
                rhs.add(Sq, -p*q)


def assembleBC_(bc, mesh, S, rhs, a, time=None, userData=None):
    r"""Shortcut to apply all boundary conditions.

    This is a helper function for the solver call.
    Shortcut to apply all boundary conditions will only forward to
    appropriate assemble functions.
    """
    ## we can't iterate because we want the following fixed order
    bct = dict(bc)
    if 'Neumann' in bct:
        assembleNeumannBC(rhs, parseArgToBoundaries(bct.pop('Neumann'), mesh),
                          a=a, time=time, userData=userData)
    if 'Robin' in bct:
        assembleRobinBC(S, parseArgToBoundaries(bct.pop('Robin'), mesh),
                        rhs=rhs, time=time, userData=userData)
    if 'Dirichlet' in bct:
        assembleDirichletBC(S, parseArgToBoundaries(bct.pop('Dirichlet'), mesh),
                            rhs=rhs, time=time, userData=userData)
    if 'Node' in bct:
        assembleDirichletBC(S, [], nodePairs=bct.pop('Node'),
                            rhs=rhs, time=time, userData=userData)

    if len(bct.keys()) > 0:
        pg.warn("Unknown boundary condition[s]" + \
                       str(bct.keys()) + " will be ignored")


def createLoadVector(mesh, f, userData=None):
    return assembleLoadVector(mesh, f, userData)

def createStiffnessMatrix(mesh, a=None):
    r"""Create the Stiffness matrix.

    Calculates the Stiffness matrix :math:`{\bf S}` for the given mesh scaled
    with the per cell values a.

    ..math::
            ...

    Parameters
    ----------
    mesh : :gimliapi:`GIMLI::Mesh`
        Arbitrary mesh to calculate the stiffness for.
        Type of base and shape functions depends on the cell types.

    a : array, either complex or real, callable
        Per cell values., e.g., physical parameter. If None given default is 1.

    Returns
    -------
    A : :gimliapi:`GIMLI::RSparseMatrix`
        Stiffness matrix
    """
    if mesh.cellCount() == 0:
        print(mesh)
        raise Exception("Mesh invalid")
    
    if a is None:
        a = pg.Vector(mesh.cellCount(), 1.0)

    A = None

    if isinstance(a[0], float) or isinstance(a[0], np.float64):
        A = pg.matrix.SparseMatrix()
        A.fillStiffnessMatrix(mesh, a)
        return A
    else:
        A = pg.matrix.CSparseMatrix()

    # create matrix structure regarding the mesh
    A.buildSparsityPattern(mesh)

    # define a local element matrix
    A_l = pg.matrix.ElementMatrix()
    for c in mesh.cells():
        A_l.ux2uy2uz2(c)
        A.add(A_l, scale=a[c.id()])

#        if c.id() == 0:
#            print(c.id(), A_l)
    return A


def createMassMatrix(mesh, b=None):
    r"""Create the mass matrix.

    Calculates the Mass matrix (Finite element identity matrix) the given mesh.

    ..math::
            ...

    Parameters
    ----------
    mesh : :gimliapi:`GIMLI::Mesh`

        Arbitrary mesh to calculate the mass element matrix.
        Type of base and shape functions depends on the cell types.

    b : array
        Per cell values. If None given default is 1.

    Returns
    -------
    A : :gimliapi:`GIMLI::RSparseMatrix`
        Mass element matrix
    """

    # need callable here
    if b is None:
        b = pg.Vector(mesh.cellCount(), 1.0)
    elif not hasattr(b, '__iter__'):
        b = pg.Vector(mesh.cellCount(), b)

    B = pg.matrix.SparseMatrix()
    B.fillMassMatrix(mesh, b)
    return B

    # create matrix structure regarding the mesh
    # B.buildSparsityPattern(mesh)
    # define a local element matrix
    # B_l = pg.matrix.ElementMatrix()
    # for c in mesh.cells():
    #    B_l.u2(c)
    # # check if b[i] == B*b
    #    B_l *= b[c.id()]
    #    B += B_l
    # return B


def _feNorm(u, A):
    """Create a norm within a Finite Element space.

    Create the Finite Element Norm with a preassembled system matrix.
    """
    return np.sqrt(pg.math.dot(u, A.mult(u)))
    

def L2Norm(u, M=None, mesh=None):
    r"""Create Lebesgue (L2) norm for the finite element space.

    Find the L2 Norm for a solution in the finite element space.
    :math:`u` exact solution
    :math:`{\bf M}` Mass matrix, i.e., Finite element identity matrix.

    .. math::

        L2(f(x)) = || f(x) ||_{L^2} & = (\int |f(x)|^2 \d x)^{1/2} \\
                                    & \approx h (\sum |f(x)|^2 )^{1/2} \\
        L2(u) = || u ||_{L^2} & = (\int |u|^2 \d x)^{1/2} \\
                              & \approx (\sum M (u)) ^{1/2} \\
        e_{L2_rel} = \frac{L2(u)}{L2(u)} & = 
                               \frac{(\sum M(u))^{1/2}}{(\sum M u)^{1/2}}

    The error for any approximated solution :math:`u_h` correlates to the L2 
    norm of 'L2Norm(u - u_h, M)'. If you like relative values, you can also 
    normalize this error with 'L2Norm(u - u_h, M) / L2Norm(u, M)*100'.

    Parameters
    ----------
    u : iterable
        Node based value to compute the L2 norm for.

    M : Matrix
        Mass element matrix.
        
    mesh : :gimliapi:`GIMLI::Mesh`
        Mesh with the FE space to generate M if necessary.

    Returns
    -------
    ret : float
        :math:`L2(u)` norm.

    """
    if isinstance(M, pg.Mesh):
        mesh = M
        M = None
        
    if M is None and mesh is not None:
        M = createMassMatrix(mesh)

    if M is None:
        # M is Identity matrix
        return np.sqrt(pg.math.dot(u, u))

    return _feNorm(u, M)


def H1Norm(u, S=None, mesh=None):
    r"""Create (H1) norm for the finite element space.

    Parameters
    ----------
    u : iterable
        Node based value to compute the H1 norm for.

    S : Matrix
        Stiffness matrix.
        
    mesh : :gimliapi:`GIMLI::Mesh`
        Mesh with the FE space to generate S if necessary.

    Returns
    -------
    ret : float
        :math:`H1(u)` norm.

    """
    if isinstance(S, pg.Mesh):
        mesh = S
        S = None

    if S is None and mesh is not None:
        S = pg.solver.createStiffnessMatrix(mesh)
        
    if S is None:
        raise StandardException("Need S or mesh here to calculate H1Norm")
        
    return _feNorm(u, S)


def solve(mesh, **kwargs):
    r"""Solve partial differential equation.

    This is a syntactic sugar convenience function for solving partial
    differential equation on a given mesh.
    Using the best guess method for the given parameter.
    Currently only Finite Element calculation using
    :py:mod:`pygimli.solver.solveFiniteElements`

    TODO
    :py:mod:`pygimli.solver.solveFiniteVolume`

    """
    return solveFiniteElements(mesh, **kwargs)


def solveFiniteElements(mesh, a=1.0, b=None, f=0.0, bc=None,
                        times=None, userData=None,
                        verbose=False, **kwargs):
    r"""Solve partial differential equation with Finite Elements.

    This is a syntactic sugar convenience function for using the Finite Element
    functionality of the library core to solve partial differential equation (PDE)
    that match the following form:

    .. math::

        \frac{\partial u}{\partial t} & = \nabla\cdot(a \nabla u) + b u + f(\mathbf{r},t)~~|~~\Omega_{\text{Mesh}}\\
        u & = h~~|~~\Gamma_{\text{Dirichlet}}\\
        \frac{\partial u}{\partial \mathbf{n}} & = g~~|~~\Gamma_{\text{Neumann}}\\
        \alpha u + \beta\frac{\partial u}{\partial \mathbf{n}} & = \gamma~~|~~\Gamma_{\text{Robin}}

    for the scalar solution :math:`u(\mathbf{r}, t)` at each node of a given mesh.
    The Domain :math:`\Omega` and the Boundary :math:`\Gamma` are defined
    through the mesh with appropriate boundary marker.

    TODO:

        * unsteady ub and dub
        * 'Infinity' Boundary condition (u vanishes at infinity)
        * 'Cauchy' Boundary condition
        (guaranties u and du on same boundary, will never work here because the problem
        becomes ill posed and would need some inverse strategy to solve.)

    Parameters
    ----------
    mesh: :gimliapi:`GIMLI::Mesh`
        Mesh represents spatial discretization of the calculation domain
    a: value | array | callable(cell, userData)
        Cell values
    b: value | array | callable(cell, userData) [None]
        Cell values. None means the termin is unused.
    f: value | array(cells) | array(nodes) | callable(args, kwargs)
        force values
    bc: dict()
        Dictionary of boundary conditions.
        Current supported boundary conditions are by dictionary keys:
        'Dirichlet', 'Neumann', 'Robin'.

        The dictionary can contain multiple "key: Arg"
        Arg will be parsed by :py:mod:`pygimli.solver.solver.parseArgPairToBoundaryArray`

        If the dictionary key is 'Node' then fixed values for single node
        indices can by be given. e.g., bc={'Node': [nodeID, value]}.
        Note this is only a shortcut for
        bc={'Dirichlet': [mesh.node(nodeID), value]}.
    times: array [None]
        Solve as time dependent problem for the given times.
<<<<<<< HEAD
        
=======
    
>>>>>>> 8a522a2a
    Other Parameters
    ----------------
    **kwargs
        u0: value | array | callable(pos, userData)
            Node values
        theta: float [1]
            - :math:`theta = 0` means explicit Euler, maybe stable for
            :math:`\Delta t \quad\text{near}\quad h`
            - :math:`theta = 0.5`, Crank-Nicolsen, maybe instable
            - :math:`theta = 1`, implicit Euler

            If unsure choose :math:`\theta = 0.5 + \epsilon`, which is probably stable.
<<<<<<< HEAD
        dynamic: bool [False]
            Boundary conditions for time depending problems will be considerd 
            dynamic for each time step.
=======
>>>>>>> 8a522a2a
        stats: bool
            Give some statistics.
        progress: bool
            Give some calculation progress.
        assembleOnly: bool
            Stops after matrix asssemblation. 
            Returns the system matrix A and the rhs vector. 
        ws: dict
            The WorkSpace is a dictionary that will get
            some temporary data during the calculation.
            Any keyvalue 'u' in the dictionary will be used for the resulting array.
    Returns
    -------
    u : array
        Returns the solution u either 1,n array for stationary problems or
        for m,n array for m time steps

    See also
    --------
        :ref:`tut:modelling` and :py:mod:`pygimli.solver.solve`

    Examples
    --------
    >>> import pygimli as pg
    >>> from pygimli.meshtools import polytools as plc
    >>> from pygimli.mplviewer import drawField, drawMesh
    >>> import matplotlib.pyplot as plt
    >>> world = plc.createWorld(start=[-10, 0], end=[10, -10],
    ...                         marker=1, worldMarker=False)
    >>> c1 = plc.createCircle(pos=[0.0, -5.0], radius=3.0, area=.1, marker=2)
    >>> mesh = pg.meshtools.createMesh([world, c1], quality=34.3)
    >>> u = pg.solver.solveFiniteElements(mesh, a=[[1, 100], [2, 1]],
    ...                                   bc={'Dirichlet':[[4, 1.0], [2, 0.0]]})
    >>> fig, ax = plt.subplots()
    >>> pc = drawField(ax, mesh, u)
    >>> drawMesh(ax, mesh)
    >>> plt.show()
    """
    if bc is None:
        bc={}
    if 'uB' in kwargs:
        pg.deprecated('bc arg uB', "bc={'Dirichlet': uB}") #20190912
        bc['Dirichlet'] = kwargs.pop('uB')
    if 'duB' in kwargs:
        pg.deprecated('bc arg duB', "bc={'Neumann': duB}")
        bc['Neumann'] = kwargs.pop('duB')
    if 'uN' in kwargs:
        pg.deprecated('bc arg uN', "bc={'Node': duB}")
        bc['Node'] = kwargs.pop('uN')

    workSpace = kwargs.pop('ws', dict())
    debug = kwargs.pop('debug', False)
    stats = kwargs.pop('stats', False)

    mesh.createNeighbourInfos()
    if verbose:
        print("Mesh: ", str(mesh))

    dof = mesh.nodeCount()

    swatch = pg.core.Stopwatch(True)
    swatch2 = pg.core.Stopwatch(True)

    # check for material parameter
    a = parseArgToArray(a, nDof=mesh.cellCount(), mesh=mesh, userData=userData)
    
    S = createStiffnessMatrix(mesh, a)
    M = None
    A = None

    if b is not None:
<<<<<<< HEAD
        b = parseArgToArray(b, nDof=mesh.cellCount(), 
                            mesh=mesh, userData=userData)
=======
        b = parseArgToArray(b, nDof=mesh.cellCount(), mesh=mesh,    
                            userData=userData)
>>>>>>> 8a522a2a
        M = createMassMatrix(mesh, b)
        #pg.warn("checkme")
        A = S - M 
        #A = S - createMassMatrix(mesh, b)
    else:
        A = S

    if times is None:
        rhs = assembleForceVector(mesh, f, userData=userData)
        
        assembleBC_(bc, mesh, A, rhs, a, time=None, userData=userData)
        
        # create result array
        u = None
        if 'u' in workSpace:
            u = workSpace['u']

        singleForce = True

        if hasattr(rhs, 'ndim'):
            if rhs.ndim == 2:
                singleForce = False
                if u is None:
                    u = np.zeros(rhs.shape)
        else:
            if isinstance(a[0], complex):
                if u is None:
                    u = pg.CVector(rhs.size(), 0.0)
                rhs = pg.math.toComplex(rhs)
            else:
                if u is None:
                    u = pg.Vector(rhs.size(), 0.0)

        assembleTime = swatch.duration(True)

        if stats:
            stats.assembleTime = assembleTime

        if verbose:
            print(("Asssemblation time: ", assembleTime))

        # showSparseMatrix(S)

        workSpace['S'] = S
        workSpace['M'] = M
        workSpace['A'] = A
        workSpace['rhs'] = rhs

        if 'assembleOnly' in kwargs:
            return A, rhs

        solver = pg.core.LinSolver(False)
        solver.setMatrix(A, 0)

        if singleForce:
            u = solver.solve(rhs)
        else:
            for i, r in enumerate(rhs):
                u[i] = solver.solve(r)

        solverTime = swatch.duration(True)
        if verbose:
            if stats:
                stats.solverTime = solverTime
            print(("Solving time: ", solverTime))

        if len(kwargs.keys()) > 0:
            print("Warning! Unused arguments", **kwargs)
        return u

    else: # times given

        pg.solver.checkCFL(times, mesh, max(a))

        if debug:
            print("start TL", swatch.duration())

        M = createMassMatrix(mesh)
        F = assembleForceVector(mesh, f)

        u0 = np.zeros(dof)
        if 'u0' in kwargs:
            u0 = parseArgToArray(kwargs['u0'], dof, mesh, userData)
        
        progress = None
        if 'progress' in kwargs:
            from pygimli.utils import ProgressBar
            progress = ProgressBar(its=len(times), width=40, sign='+')

        theta = kwargs.pop('theta', 1.0)
        dynamic = kwargs.pop('dynamic', False)

        if not dynamic:
            S = createStiffnessMatrix(mesh, a)
            assembleBC_(bc, mesh, S, F, a, time=0.0, userData=userData)
            return crankNicolson(times, theta, S, M, F, u0=u0, progress=progress)

        rhs = np.zeros((len(times), dof))
        # no time dependency for rhs so far ... TODO
        rhs[:] = F  # this is slow: optimize

        if debug:
            print("rhs", swatch.duration())
        U = np.zeros((len(times), dof))
        U[0, :] = u0

        # init state
        u = pg.Vector(dof, 0.0)

        if debug:
            print("u0", swatch.duration())

        measure = 0.
        for n in range(1, len(times)):
            swatch.reset()

            dt = times[n] - times[n - 1]

            # previous timestep
            # print "i: ", i, dt, U[i - 1]

            swatch.reset()
            # (A + a*B)u is fastest,
            # followed by A*u + (B*u)*a and finally A*u + a*B*u and
            br = (M + (dt * (theta - 1.)) * S) * U[n - 1] + \
                dt * ((1.0 - theta) * rhs[n - 1] + theta * rhs[n])

            # print ('a',swatch.duration(True))
            # br = M * U[n - 1] - (A * U[n - 1]) * (dt*(1.0 - theta)) + \
            # dt * ((1.0 - theta) * rhs[n - 1] + theta * rhs[n])

            # print ('br',swatch.duration(True))

            # br = M * U[n - 1] - (dt*(1.0 - theta)) * A * U[n - 1] + \
            # dt * ((1.0 - theta) * rhs[n - 1] + theta * rhs[n])
            # print ('c',swatch.duration(True))

            measure += swatch.duration()

            A = M + S * dt * theta

            assembleBC_(bc, mesh, A, br, a, time=times[n], userData=userData)
            
            if 'assembleOnly' in kwargs:
                return A, br

            # u = S/b
            t_prep = swatch.duration(True)
            solver = pg.core.LinSolver(A, verbose)
            solver.solve(br, u)

            if 'plotTimeStep' in kwargs:
                kwargs['plotTimeStep'](u, times[n])

            U[n, :] = np.asarray(u)

            if progress:
                progress.update(n,
                            ' t_prep: ' + str(round(t_prep, 5)) + 's' + \
                            ' t_step: ' + str(round(swatch.duration(),5)) + 's')

        if debug:
            print("Measure(" + str(len(times)) + "): ",
                  measure, measure / len(times))
        return U

def checkCFL(times, mesh, vMax):
    """Check Courant-Friedrichs-Lewy condition.

    For advection and flow problems. CFL Number should be lower then 1 to 
    ensure stability.

    Parameters
    ----------
    """
    if times is not None:
        dt = times[1] - times[0]
        dx = 0.0
        
        if mesh.dimension() == 1:
            dx = min(mesh.cellSizes())
        else:
            dx = min(mesh.boundarySizes())
        c = vMax * dt / dx
        pg._r(c)
        if c > 1:
            print("Courant-Friedrichs-Lewy Number:", c,
                  "but sould be lower 1 to ensure movement inside a cell "
                  "per timestep. ("
                  "vmax =", vMax,
                  "dt =", dt,
                  "dx =", dx,
                  "dt <", dx/vMax,
                  " | N > ", int((times[-1]-times[0])/(dx/vMax))+1, ")")
    return c

def crankNicolson(times, theta, S, I, f, u0=None, progress=None, debug=None):
    """
        S = constant over time
        f = constant over time
    """
    if len(times) < 2:
        raise BaseException("We need at least 2 times for "
                            "Crank-Nicolsen time discretization." + str(len(times)))
    sw = pg.core.Stopwatch(True)

    if u0 is None:
        u0 = np.zeros(len(f))

    u = np.zeros((len(times), len(f)))
    u[0, :] = u0
    dt = float(times[1] - times[0])

    rhs = np.zeros((len(times), len(f)))
    rhs[:] = f

    timeAssemble = []
    timeSolve = []

    timeMeasure = False
    if progress:
        timeMeasure = True
    
    A = I
    if theta > 0:
        A = I + S * (dt * theta)
    
    solver = pg.core.LinSolver(A, verbose=False)
    
    St = I - S * dt # cache what is possible the theta=0
    for n in range(1, len(times)):

        if timeMeasure:
            pg.tic()

#        pg.tic()
        #bRef = (I + (dt * (theta - 1.)) * S) * u[n - 1] + \
           #dt * ((1.0 - theta) * rhs[n - 1] + theta * rhs[n])
#        pg.toc()
#
#        pg.tic()
        #b = I * u[n - 1] + ((dt * (theta - 1.)) * S) * u[n - 1] + \
           #dt * ((1.0 - theta) * rhs[n - 1] + theta * rhs[n])
#        pg.toc()
#
#        pg.tic()
    
        if theta == 0:
            b = St * u[n-1] + dt * rhs[n-1]
        else:
            b = I * u[n-1] + S.mult(dt * (theta - 1.) * u[n-1]) + \
                dt * ((1.0 - theta) * rhs[n-1] + theta * rhs[n])

#        pg.toc()
#        print(np.linalg.norm(b-b1))
        #np.testing.assert_allclose(bRef, b)

        if timeMeasure:
            timeAssemble.append(pg.dur())
            pg.tic()

        u[n,:] = solver.solve(b)

        if timeMeasure:
            timeSolve.append(pg.dur())

        # A = (I + dt * theta * S)
        # u[n, : ] = linsolve(A, b)

        if progress:
            progress.update(n,
                            ' t_prep: ' + str(round(timeAssemble[-1], 5)) + 's' + \
                            ' t_step: ' + str(round(timeSolve[-1], 5)) + 's')

        #if verbose and (n % verbose == 0):
            ## print(min(u[n]), max(u[n]))
            #print("timesteps:", n, "/", len(times),
                  #'runtime:', sw.duration(), "s",
                  #'assemble:', np.mean(timeAssemble),
                  #'solve:', np.mean(timeSolve))
    return u


class RungeKutta(object):
    """TODO DOCUMENT ME"""
    rk4a = [0.0,
            -567301805773.0/1357537059087.0,
            -2404267990393.0/2016746695238.0,
            -3550918686646.0/2091501179385.0,
            -1275806237668.0/842570457699.0]
    rk4b = [1432997174477.0/9575080441755.0,
            5161836677717.0/13612068292357.0,
            1720146321549.0/2090206949498.0,
            3134564353537.0/4481467310338.0,
            2277821191437.0/14882151754819.0]
    rk4c = [0.0,
            1432997174477.0/9575080441755.0,
            2526269341429.0/6820363962896.0,
            2006345519317.0/3224310063776.0,
            2802321613138.0/2924317926251.0]

    def __init__(self, solver, verbose=False):
        """TODO DOCUMENT_ME"""
        self.solver = solver
        self.verbose = verbose
        self.order = 5
        self.dt = None
        self.time = 0
        self.tMax = None
        self.u = None
        self.resu = None
        self.nSteps = 0

    def run(self, u0, dt, tMax=1):
        """TODO DOCUMENT_ME"""
        self.start(u0, dt, tMax)

        for _ in range(self.nSteps):
            self.step()

        return self.u

    def start(self, u0, dt, tMax=1):
        """TODO DOCUMENT_ME"""
        self.nSteps = int(np.ceil(tMax/dt))
        self.dt = dt
        self.time = 0
        self.tMax = tMax
        self.u = deepcopy(u0)
        self.resu = deepcopy(u0)

        if isinstance(self.resu, list):
            for r in self.resu:
                r *= 0.0
        else:
            self.resu *= 0.0

    def step(self):
        """TODO DOCUMENT ME"""
        if self.time + self.dt > self.tMax:
            self.dt = self.tMax - self.time

        if self.order == 1:
            # explicit Euler
            k1 = self.solver.explicitRHS(self.u,
                                         self.time)
            self.u += self.dt * k1

        elif self.order == 3:
            k1 = self.solver.explicitRHS(self.u, self.time)
            k1 = self.u + self.dt * k1

            k2 = self.solver.explicitRHS(k1, self.time)
            k2 = (3*self.u + k1 + self.dt*k2)/4

            k3 = self.solver.explicitRHS(k2, self.time)

            self.u = (self.u + 2*k2 + 2*self.dt*k3)/3

        elif self.order == 4:
            # classical 4 step Runga-Kutta rk4
            k1 = self.solver.explicitRHS(self.u,
                                         self.time)
            k2 = self.solver.explicitRHS(self.u + self.dt/2 * k1,
                                         self.time + self.dt/2)
            k3 = self.solver.explicitRHS(self.u + self.dt/2 * k2,
                                         self.time + self.dt/2)
            k4 = self.solver.explicitRHS(self.u + self.dt * k3,
                                         self.time + self.dt)
            self.u += 1./6. * self.dt * (k1 + 2.0 * k2 + 2.0 * k3 + k4)

        elif self.order == 5:
            # low storage Version of rk4
            for jRK in range(5):
                tLocal = self.time + self.rk4c[jRK] * self.dt

                rhs = self.solver.explicitRHS(self.u, tLocal)

                if isinstance(self.resu, list):
                    for i in range(len(self.resu)):
                        self.resu[i] = self.rk4a[jRK] * self.resu[i] + \
                                       self.dt * rhs[i]

                        self.u[i] += self.rk4b[jRK] * self.resu[i]
                else:
                    self.resu = self.rk4a[jRK] * self.resu + self.dt * rhs
                    self.u += self.rk4b[jRK] * self.resu

        self.time += self.dt
        return self.u


if __name__ == "__main__":
    pass<|MERGE_RESOLUTION|>--- conflicted
+++ resolved
@@ -1480,11 +1480,7 @@
         bc={'Dirichlet': [mesh.node(nodeID), value]}.
     times: array [None]
         Solve as time dependent problem for the given times.
-<<<<<<< HEAD
-        
-=======
     
->>>>>>> 8a522a2a
     Other Parameters
     ----------------
     **kwargs
@@ -1497,12 +1493,9 @@
             - :math:`theta = 1`, implicit Euler
 
             If unsure choose :math:`\theta = 0.5 + \epsilon`, which is probably stable.
-<<<<<<< HEAD
         dynamic: bool [False]
             Boundary conditions for time depending problems will be considerd 
             dynamic for each time step.
-=======
->>>>>>> 8a522a2a
         stats: bool
             Give some statistics.
         progress: bool
@@ -1574,13 +1567,8 @@
     A = None
 
     if b is not None:
-<<<<<<< HEAD
         b = parseArgToArray(b, nDof=mesh.cellCount(), 
                             mesh=mesh, userData=userData)
-=======
-        b = parseArgToArray(b, nDof=mesh.cellCount(), mesh=mesh,    
-                            userData=userData)
->>>>>>> 8a522a2a
         M = createMassMatrix(mesh, b)
         #pg.warn("checkme")
         A = S - M 
