--- conflicted
+++ resolved
@@ -65,20 +65,12 @@
                        showMatrix,
                        drawMatrix,
                        generateMatrix,
-<<<<<<< HEAD
+                       showDataContainerAsMatrix,
                        patchMatrix, # deprectated (Naming)
                        patchValMap, # deprectated (Naming)
                        plotDataContainerAsMatrix, # need renaming
                        plotMatrix, # deprectated (Naming)
                        plotVecMatrix,# deprectated (Naming)
-=======
-                       patchMatrix,
-                       patchValMap,
-                       plotDataContainerAsMatrix,
-                       showDataContainerAsMatrix,
-                       plotMatrix,
-                       plotVecMatrix,
->>>>>>> 437c71ab
                        )
 
 # which of these do we actually need?
