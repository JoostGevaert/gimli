# -*- coding: utf-8 -*-
"""Draw mesh/model/fields with matplotlib."""

import textwrap

import matplotlib as mpl
import matplotlib.pyplot as plt
import numpy as np

import pygimli as pg
from pygimli.misc import streamline

from .colorbar import autolevel, cmapFromName, createColorBar, updateColorBar
from .utils import updateAxes as updateAxes_


class CellBrowserCacheSingleton(object):
    __instance = None
    cbCache_ = []

    def __new__(cls):
        if CellBrowserCacheSingleton.__instance is None:
            CellBrowserCacheSingleton.__instance = object.__new__(cls)
        return CellBrowserCacheSingleton.__instance

    def add(self, c):
        self.cbCache_.append(c)

    def remove(self, c):
        self.cbCache_.remove(c)


# We only want one instance of this global cache so its a singleton class
__CBCache__ = CellBrowserCacheSingleton()

def _setCMap(pp, cMap):
    """Set colormap to mpl object pp
        Ensure kwargs have argument with correct naming conventions.
    """
    if cMap is not None:
        if isinstance(cMap, str):
            pp.set_cmap(cmapFromName(cMap))
        else:
            pp.set_cmap(cMap)


class CellBrowser(object):
    """Interactive cell browser on current or specified ax for a given mesh.

    Cell information can be displayed by mouse picking. Arrow keys up and down
    can be used to scroll through the cells, while ESC closes the cell
    information window.

    Parameters
    ----------
    mesh : 2D pygimli.Mesh instance
        The plotted mesh to browse through.
    data : iterable
        Cell data.
    ax : mpl axis instance, optional
        Axis instance where the mesh is plotted (default is current axis).

    Examples
    --------
    >>> import matplotlib.pyplot as plt
    >>> import pygimli as pg
    >>> from pygimli.mplviewer import drawModel
    >>> from pygimli.mplviewer import CellBrowser
    >>>
    >>> mesh = pg.createGrid(range(5), range(5))
    >>> fig, ax = plt.subplots()
    >>> plc = drawModel(ax, mesh, mesh.cellMarkers())
    >>> browser = CellBrowser(mesh)
    >>> browser.connect()
    """
    def __init__(self, mesh, data=None, ax=None):
        """Construct CellBrowser on a specific `mesh`."""
        if ax:
            self.ax = ax
        else:
            self.ax = mpl.pyplot.gca()

        self._connected = False

        self.fig = self.ax.figure
        self.mesh = None
        self.data = None
        self.highLight = None
        self.text = None

        self.cellID = None
        self.event = None
        self.artist = None
        self.pid = None
        self.kid = None
        self.text = None

        self.setMesh(mesh)
        self.setData(data)
        self.connect()

    def __del__(self):
        """Deregister if the cellBrowser has been deleted."""
        self.disconnect()

    def connect(self):
        """Connect to matplotlib figure canvas."""
        if not self._connected:
            self.pid = self.fig.canvas.mpl_connect('pick_event', self.onPick)
            self.kid = self.fig.canvas.mpl_connect('key_press_event', self.onPress)
            __CBCache__.add(self)
            self._connected = True

    def disconnect(self):
        """Disconnect from matplotlib figure canvas."""
        if self._connected:
            __CBCache__.remove(self)
            self.fig.canvas.mpl_disconnect(self.pid)
            self.fig.canvas.mpl_disconnect(self.kid)
            self._connected = False

    def initText(self):
        bbox = dict(boxstyle='round, pad=0.5', fc='w', alpha=0.5)
        arrowprops = dict(arrowstyle='->', connectionstyle='arc3,rad=0.5')
        kwargs = dict(fontproperties='monospace', visible=False,
                      fontsize=mpl.rcParams['font.size'] - 2, weight='bold',
                      xytext=(50, 20), arrowprops=arrowprops,
                      textcoords='offset points', bbox=bbox, va='center')

        self.text = self.ax.annotate(None, xy=(0, 0), **kwargs)

    def initText(self):
        bbox = dict(boxstyle='round, pad=0.5', fc='w', alpha=0.5)
        arrowprops = dict(arrowstyle='->', connectionstyle='arc3,rad=0.5')
        kwargs = dict(fontproperties='monospace', visible=False,
                      fontsize=mpl.rcParams['font.size'] - 2, weight='bold',
                      xytext=(50, 20), arrowprops=arrowprops,
                      textcoords='offset points', bbox=bbox, va='center')

        self.text = self.ax.annotate(None, xy=(0, 0), **kwargs)

    def setMesh(self, mesh):
        self.mesh = mesh

    def setData(self, data=None):
        """Set data, if not set look for the artist array data."""
        self.hide()
        if data is not None:
            if len(data) == self.mesh.cellCount():
                self.data = data
            elif len(data) == self.mesh.nodeCount():
                self.data = pg.meshtools.nodeDataToCellData(self.mesh, data)
            else:
                pg.warn('Data length mismatch mesh.cellCount(): ' +
                      str(len(data)) + "!=" + str(mesh.cellCount()) +
                      ". Mapping data to cellMarkers().")
                self.data = data[self.mesh.cellMarkers()]

    def hide(self):
        """Hide info window."""
        self.cellID = -1

        if self.text is not None:
            self.text.set_visible(False)

        self.removeHighlightCell()

        self.fig.canvas.draw()

    def removeHighlightCell(self):
        """Remove cell highlights."""
        if self.highLight is not None:
            if self.highLight in self.ax.collections:
                self.highLight.remove()
            self.highLight = None

    def highlightCell(self, cell):
        """Highlight selected cell."""
        self.removeHighlightCell()
        self.highLight = mpl.collections.PolyCollection(
                                                    [_createCellPolygon(cell)])
        self.highLight.set_edgecolors('0')
        self.highLight.set_linewidths(1.5)
        self.highLight.set_facecolors([0.9, 0.9, 0.9, 0.4])
        self.ax.add_collection(self.highLight)

    def onPick(self, event):
        """Call `self.update()` on mouse pick event."""
        self.event = event
        self.artist = event.artist

        if self.data is None:
            self.data = self.artist.get_array()
            #self.edgeColors = self.artist.get_edgecolors()

        if 'mouseevent' in event.__dict__.keys():
            #print(event.__dict__.keys())
            #print(event.mouseevent)
            if (event.mouseevent.xdata is not None and
                event.mouseevent.ydata is not None and
                event.mouseevent.button == 1):
                c = self.mesh.findCell((event.mouseevent.xdata,
                                        event.mouseevent.ydata))
                if c and self.cellID != c.id():
                    self.cellID = c.id()
                else:
                    self.cellID = -1

                self.update()
        else:  # variant before (seemed inaccurate)
            self.cellID = event.ind[0]

    def onPress(self, event):
        """Call `self.update()` if up, down, or escape keys are pressed."""
        # print(event, event.key)
        if self.data is None:
            return
        if event.key not in ('up', 'down', 'escape'):
            return
        if event.key is 'up':
            if self.cellID is not None:
                self.cellID += 1
        elif event.key is 'down':
            if self.cellID is not None:
                self.cellID -= 1
        else:
            self.hide()
            return

        if self.cellID is not None:
            self.cellID = int(np.clip(self.cellID, 0,
                                      self.mesh.cellCount() - 1))
            self.update()

    def update(self):
        """Update the information window.
        Hide the information window for self.cellID == -1
        """
        try:
            if self.cellID > -1:
                cell = self.mesh.cell(self.cellID)
                center = cell.center()
                x, y = center.x(), center.y()
                marker = cell.marker()
                data = self.data[self.cellID]
                header = "Cell %d:\n" % self.cellID
                header += "-" * (len(header) - 1)
                info = "\nx: {:.2f}\n y: {:.2f}\n data: {:.2e}\n marker: {:d}".format(
                    x, y, data, marker)
                text = header + textwrap.dedent(info)

                if self.text is None or self.text not in self.ax.texts:
                    self.initText()

                self.text.set_text(text)
                self.text.xy = x, y
                self.text.set_visible(True)
                self.highlightCell(cell)
                self.fig.canvas.draw()
            else:
                self.hide()

        except BaseException as e:
            print(e)


def drawMesh(ax, mesh, **kwargs):
    """Draw a 2d mesh into a given ax.

    Set the limits of the ax tor the mesh extent.

    Parameters
    ----------

    mesh : :gimliapi:`GIMLI::Mesh`
        The plotted mesh to browse through.
    ax : mpl axe instance, optional
        Axis instance where the mesh is plotted (default is current axis).
    fitView: bool [True]
        Adjust ax limits to mesh bounding box.

    Examples
    --------
    >>> import numpy as np
    >>> import matplotlib.pyplot as plt
    >>> import pygimli as pg
    >>> from pygimli.mplviewer import drawMesh
    >>> n = np.linspace(1, 2, 10)
    >>> mesh = pg.createGrid(x=n, y=n)
    >>> fig, ax = plt.subplots()
    >>> drawMesh(ax, mesh)
    >>> plt.show()
    """
    if mesh.cellCount() == 0:
        pg.mplviewer.drawPLC(ax, mesh, **kwargs)
    else:
        pg.mplviewer.drawMeshBoundaries(ax, mesh, **kwargs)

    if kwargs.pop('fitView', True):
        ax.set_xlim(mesh.xmin(), mesh.xmax())
        ax.set_ylim(mesh.ymin(), mesh.ymax())
        ax.set_aspect('equal')

    updateAxes_(ax)


<<<<<<< HEAD
def drawModel(ax, mesh, data=None, 
              cMin=None, cMax=None, cMap=None, logScale=False, 
              xlabel=None, ylabel=None, verbose=False,
              tri=False, **kwargs):
=======
def drawModel(ax, mesh, data=None, logScale=True, cMin=None, cMax=None,
              cmap=None, xlabel=None, ylabel=None, verbose=False,
              tri=False, rasterized=False, **kwargs):
>>>>>>> a9d5b46f
    """Draw a 2d mesh and color the cell by the data.

    Parameters
    ----------
    mesh : :gimliapi:`GIMLI::Mesh`
        The plotted mesh to browse through.
    ax : mpl axis instance, optional
        Axis instance where the mesh is plotted (default is current axis).
    data : array, optional
        Data to draw. Should either equal numbers of cells or nodes of the
        corresponding `mesh`.
    tri : boolean, optional
        use MPL tripcolor (experimental)
    rasterized : boolean, optional
        Rasterize mesh patches to reduce file size and avoid zooming artifacts
        in some PDF viewers.
    **kwargs : Additional keyword arguments
        Will be forwarded to the draw functions and matplotlib methods,
        respectively.

    Returns
    -------
    gci : matplotlib graphics object

    Examples
    --------
    >>> import numpy as np
    >>> import matplotlib.pyplot as plt
    >>> import pygimli as pg
    >>> from pygimli.mplviewer import drawModel
    >>> n = np.linspace(0, -2, 11)
    >>> mesh = pg.createGrid(x=n, y=n)
    >>> mx = pg.x(mesh.cellCenter())
    >>> my = pg.y(mesh.cellCenter())
    >>> data = np.cos(1.5 * mx) * np.sin(1.5 * my)
    >>> fig, ax = plt.subplots()
    >>> drawModel(ax, mesh, data)
    <matplotlib.collections.PolyCollection object at ...>
    """
    if mesh.nodeCount() == 0:
        pg.error("drawModel: The mesh is empty.", mesh)

    if tri:
        gci = drawMPLTri(ax, mesh, data,
                         cMin=cMin, cMax=cMax, cMap=cMap, logScale=logScale,
                         **kwargs)

    else:
        gci = pg.mplviewer.createMeshPatches(ax, mesh, verbose=verbose,
                                             rasterized=rasterized)
        ax.add_collection(gci)

        cMap = kwargs.pop('cMap', None)

        if cMap is not None:
            if isinstance(cMap, str):
                gci.set_cmap(cmapFromName(cMap))
            else:
                gci.set_cmap(cMap)

        if data is None:
            data = pg.RVector(mesh.cellCount())

        if len(data) != mesh.cellCount():
            print(data, mesh)
            pg.info("drawModel have wrong data length .. " +
                    " indexing data from cellMarkers()")
            viewdata = data[mesh.cellMarkers()]
        else:
            viewdata = data

        if min(data) <= 0:
            logScale = False

        pg.mplviewer.setMappableData(gci, viewdata, cMin=cMin, cMax=cMax,
                                     logScale=logScale)

    gci.set_antialiased(True)
    gci.set_linewidth(0.1)
    gci.set_edgecolor('face')

    if xlabel is not None:
        ax.set_xlabel(xlabel)

    if ylabel is not None:
        ax.set_ylabel(ylabel)

    if kwargs.pop('fitView', True):
        ax.set_xlim(mesh.xmin(), mesh.xmax())
        ax.set_ylim(mesh.ymin(), mesh.ymax())
        ax.set_aspect('equal')

    updateAxes_(ax)
    return gci


def drawSelectedMeshBoundaries(ax, boundaries, color=None, linewidth=1.0):
    """Draw mesh boundaries into a given axes.

    Parameters
    ----------
    ax : matplotlib axes
        axes to plot into
    boundaries : :gimliapi:`GIMLI::Mesh` boundary vector
        collection of boundaries to plot
    color : matplotlib color |str [None]
        matching color or string, else colors are according to markers
    linewidth : float [1.0]
        line width

    Returns
    -------
    lco : matplotlib line collection object
    """
    drawAA = True
    lines = []

    if hasattr(boundaries, '__len__'):
        if len(boundaries) == 0:
            return

    for bound in boundaries:
        lines.append(list(zip([bound.node(0).x(), bound.node(1).x()],
                              [bound.node(0).y(), bound.node(1).y()])))

    lineCollection = mpl.collections.LineCollection(lines, antialiaseds=drawAA)

    if color is None:
        viewdata = [b.marker() for b in boundaries]
        pg.mplviewer.setMappableData(lineCollection, viewdata, logScale=False)
    else:
        lineCollection.set_color(color)

    lineCollection.set_linewidth(linewidth)
    ax.add_collection(lineCollection)

    updateAxes_(ax)

    return lineCollection


def drawSelectedMeshBoundariesShadow(ax, boundaries, first='x', second='y',
                                     color=(0.3, 0.3, 0.3, 1.0)):
    """Draw mesh boundaries as shadows into a given axes.

    Parameters
    ----------
    ax : matplotlib axes
        axes to plot into
    boundaries : :gimliapi:`GIMLI::Mesh` boundary vector
        collection of boundaries to plot
    first / second : str ['x' / 'y']
        attribute names to retrieve from nodes
    color : matplotlib color |str [None]
        matching color or string, else colors are according to markers
    linewidth : float [1.0]
        line width

    Returns
    -------
    lco : matplotlib line collection object
    """
    polys = []

    for cell in boundaries:
        polys.append(list(zip([getattr(cell.node(0), first)(),
                               getattr(cell.node(1), first)(),
                               getattr(cell.node(2), first)()],
                              [getattr(cell.node(0), second)(),
                               getattr(cell.node(1), second)(),
                               getattr(cell.node(2), second)()])))

    collection = mpl.collections.PolyCollection(polys, antialiaseds=True)

    collection.set_color(color)
    collection.set_edgecolor(color)
    collection.set_linewidth(0.2)
    ax.add_collection(collection)

    updateAxes_(ax)
    return collection


def drawMeshBoundaries(ax, mesh, hideMesh=False, useColorMap=False, **kwargs):
    """Draw mesh on ax with boundary conditions colorized.

    Parameters
    ----------

    hideMesh: bool [False]
        Show only the boundary of the mesh and omit inner edges that
        separate the cells.

    useColorMap: bool[False]
        Apply the default colormap to boundaries with marker values > 0

    **kwargs:
        * fitView : bool [True]
        * linewidth : float [0.3]
            linewidth for edges with marker == 0 if hideMesh is False.

    Examples
    --------
    >>> import numpy as np
    >>> import matplotlib.pyplot as plt
    >>> import pygimli as pg
    >>> from pygimli.mplviewer import drawMeshBoundaries
    >>> n = np.linspace(0, -2, 11)
    >>> mesh = pg.createGrid(x=n, y=n)
    >>> for bound in mesh.boundaries():
    ...     if not bound.rightCell():
    ...         bound.setMarker(pg.MARKER_BOUND_MIXED)
    ...     if bound.center().y() == 0:
    ...         bound.setMarker(pg.MARKER_BOUND_HOMOGEN_NEUMANN)
    >>> fig, ax = plt.subplots()
    >>> drawMeshBoundaries(ax, mesh)
    """
    if not mesh:
        raise Exception("drawMeshBoundaries(ax, mesh): invalid mesh")

    if not mesh.dimension() == 2:
        raise Exception("No 2d mesh: dim = ", mesh.dimension())

    if mesh.nodeCount() < 2:
        raise Exception("drawMeshBoundaries(ax, mesh): to few nodes",
                        mesh.nodeCount())

    if kwargs.pop('fitView', True):
        ax.set_xlim(mesh.xmin() - 0.05, mesh.xmax() + 0.05)
        ax.set_ylim(mesh.ymin() - 0.05, mesh.ymax() + 0.05)

#    drawAA = True
#    swatch = pg.Stopwatch(True)
    mesh.createNeighbourInfos()

    lw = kwargs.pop('lw', None)
    col = kwargs.pop('color', None)

    if not hideMesh:
        drawSelectedMeshBoundaries(ax,
                                   mesh.findBoundaryByMarker(0),
                                   color=(0.0, 0.0, 0.0, 1.0),
                                   linewidth=kwargs.pop('linewidth', 0.3))

    drawSelectedMeshBoundaries(ax,
                    mesh.findBoundaryByMarker(pg.MARKER_BOUND_HOMOGEN_NEUMANN),
                    color=(0.0, 1.0, 0.0, 1.0),
                    linewidth=lw or 1.0)
    drawSelectedMeshBoundaries(ax,
                    mesh.findBoundaryByMarker(pg.MARKER_BOUND_MIXED),
                    color=(1.0, 0.0, 0.0, 1.0),
                    linewidth=lw or 1.0)

    b0 = [b for b in mesh.boundaries() if b.marker() > 0]
    if useColorMap:
        drawSelectedMeshBoundaries(ax, b0, color=None,
                                   linewidth=lw or 1.5)
    else:
        drawSelectedMeshBoundaries(ax, b0,
                                   color=col or (0.0, 0.0, 0.0, 1.0),
                                   linewidth=lw or 1.5)

    b4 = [b for b in mesh.boundaries() if b.marker() < -4]
    drawSelectedMeshBoundaries(ax, b4,
                               color=col or (0.0, 0.0, 0.0, 1.0),
                               linewidth=lw or 1.5)

    updateAxes_(ax)


def drawPLC(ax, mesh, fillRegion=True, regionMarker=True, boundaryMarker=False,
            showNodes=False, **kwargs):
    """Draw 2D PLC into given axes.

    Parameters
    ----------

    fillRegion: bool [True]
        Fill the regions with default colormap.

    regionMarker: bool [True]
        show region marker

    boundaryMarker: bool [False]
        show boundary marker

    showNodes: bool [False]
        draw all nodes

    **kwargs

    Examples
    --------
    >>> import matplotlib.pyplot as plt
    >>> import pygimli as pg
    >>> import pygimli.meshtools as mt
    >>> # Create geometry definition for the modeling domain
    >>> world = mt.createWorld(start=[-20, 0], end=[20, -16],
    ...                        layers=[-2, -8], worldMarker=False)
    >>> # Create a heterogeneous block
    >>> block = mt.createRectangle(start=[-6, -3.5], end=[6, -6.0],
    ...                            marker=10,  boundaryMarker=10, area=0.1)
    >>> fig, ax = plt.subplots()
    >>> geom = mt.mergePLC([world, block])
    >>> pg.mplviewer.drawPLC(ax, geom)
    """
    #    eCircles = []
    cols = []

    #print('draw PLC ********************')
    if fillRegion and mesh.boundaryCount() > 2:
        tmpMesh = pg.meshtools.createMesh(mesh, quality=20, area=0)
        if tmpMesh.cellCount() == 0:
            pass
        else:
            markers = np.array(tmpMesh.cellMarkers())
            uniquemarkers, uniqueidx = np.unique(markers, return_inverse=True)
            gci = drawModel(ax=ax,
                            data=np.arange(len(uniquemarkers))[uniqueidx],
                            mesh=tmpMesh,
                            alpha=1,
                            linewidth=0.0,
                            tri=True,
                            snap=True,
                            )

            if regionMarker:
                cbar = createColorBar(gci, label="Region markers")
                updateColorBar(cbar,
                               cMap=plt.cm.get_cmap("Set3", len(uniquemarkers)),
                               cMin=-0.5,
                               cMax=len(uniquemarkers) - 0.5,
                               )
                ticks = np.arange(len(uniquemarkers))

                cbar.set_ticks(ticks)
                areas = {}
                for reg in mesh.regionMarker():
                    areas[reg.marker()] = reg.area()
                labels = []
                for marker in uniquemarkers:
                    label = "{:d}".format(marker)
                    if marker in areas and areas[marker] > 0:
                        label += "\n$A$={:g}".format(areas[marker])
                        # label += "\n(area: %s)" % areas[marker]
                    labels.append(label)
                cbar.set_ticklabels(labels)

    else:
        if kwargs.pop('showBoundary', True):
            drawMeshBoundaries(ax, mesh, **kwargs)

    if showNodes:
        for n in mesh.nodes():
            col = (0.0, 0.0, 0.0, 0.5)

            if n.marker() == pg.MARKER_NODE_SENSOR:
                col = (0.0, 0.0, 0.0, 1.0)

            #ms = kwargs.pop('markersize', 5)
            ax.plot(n.pos()[0], n.pos()[1], 'bo', color=col, **kwargs)

    #        eCircles.append(mpl.patches.Circle((n.pos()[0], n.pos()[1])))
    #        eCircles.append(mpl.patches.Circle((n.pos()[0], n.pos()[1]), 0.1))
    #        cols.append(col)
    #    p = mpl.collections.PatchCollection(eCircles, color=cols)
    #    ax.add_collection(p)

    if boundaryMarker:
        for b in mesh.boundaries():
            x = b.center()[0]
            y = b.center()[1]
            bbox_props = dict(boxstyle="circle,pad=0.1", fc="w", ec="k")
            ax.text(x, y, str(b.marker()), color="k", va="center", ha="center",
                    zorder=20, bbox=bbox_props, fontsize=9)

    if regionMarker:

        for hole in mesh.holeMarker():
            ax.text(hole[0], hole[1], 'H', color='black',
                    va="center", ha="center")

    if kwargs.pop('fitView', True):
        ax.set_xlim(mesh.xmin(), mesh.xmax())
        ax.set_ylim(mesh.ymin(), mesh.ymax())
        ax.set_aspect('equal')

    updateAxes_(ax)

def _createCellPolygon(cell):
    """Utility function to polygon for cell shape to be used by MPL."""
    if cell.shape().nodeCount() == 3:
        return list(zip([cell.node(0).x(), cell.node(1).x(),
                                   cell.node(2).x()],
                                  [cell.node(0).y(), cell.node(1).y(),
                                   cell.node(2).y()]))
    elif cell.shape().nodeCount() == 4:
        return list(zip([cell.node(0).x(), cell.node(1).x(),
                                   cell.node(2).x(), cell.node(3).x()],
                                  [cell.node(0).y(), cell.node(1).y(),
                                   cell.node(2).y(), cell.node(3).y()]))

    pg.warn("Unknown shape to patch: ", cell)

def createMeshPatches(ax, mesh, verbose=True, rasterized=False):
    """Utility function to create 2d mesh patches within a given ax."""
    if not mesh:
        pg.error("drawMeshBoundaries(ax, mesh): invalid mesh:", mesh)
        return

    if mesh.nodeCount() < 2:
        pg.error("drawMeshBoundaries(ax, mesh): to few nodes:", mesh)
        return

    pg.tic()
    polys = [_createCellPolygon(c) for c in mesh.cells()]
    patches = mpl.collections.PolyCollection(polys, picker=True,
                                             rasterized=rasterized)

    if verbose:
        pg.info("Creation of mesh patches took = ", pg.toc())

    return patches


def createTriangles(mesh, data=None):
    """Generate triangle objects for later drawing.

    Parameters
    ----------
    mesh : :gimliapi:`GIMLI::Mesh`
        pyGimli mesh to plot
    data : iterable [None]
        cell-based values to plot

    Returns
    -------
    x : numpy array
        x position of nodes
    y : numpy array
        x position of nodes
    triangles : numpy array Cx3
        cell indices for each triangle
    z : numpy array
        data for given indices
    dataIdx : list of int
        list of indices into array to plot
    """
    x = pg.x(mesh.positions())
    #    x.round(1e-1)
    y = pg.y(mesh.positions())
    #    y.round(1e-1)

    triCount = 0

    for c in mesh.cells():
        if c.shape().nodeCount() == 4:
            triCount = triCount + 2
        else:
            triCount = triCount + 1

    triangles = np.zeros((triCount, 3))
    dataIdx = list(range(triCount))

    triCount = 0
    for c in mesh.cells():
        if c.shape().nodeCount() == 4:
            triangles[triCount, 0] = c.node(0).id()
            triangles[triCount, 1] = c.node(1).id()
            triangles[triCount, 2] = c.node(2).id()
            dataIdx[triCount] = c.id()
            triCount = triCount + 1

            triangles[triCount, 0] = c.node(0).id()
            triangles[triCount, 1] = c.node(2).id()
            triangles[triCount, 2] = c.node(3).id()
            dataIdx[triCount] = c.id()
            triCount = triCount + 1
        else:
            triangles[triCount, 0] = c.node(0).id()
            triangles[triCount, 1] = c.node(1).id()
            triangles[triCount, 2] = c.node(2).id()
            dataIdx[triCount] = c.id()
            triCount = triCount + 1

    z = None
    if data is not None:
        if len(data) == mesh.cellCount():
            # strange behavior if we just use these slice
            z = np.array(data[dataIdx])
        else:
            z = np.array(data)

    return x, y, triangles, z, dataIdx


def drawMPLTri(ax, mesh, data=None,
               cMin=None, cMax=None, cMap=None, logScale=True,
               **kwargs):
    """Draw mesh based scalar field using matplotlib triplot.

    Draw scalar field into MPL axes using matplotlib triplot.

    TODO
        * Examples
        * Doc: Interpolation variants

    Parameters
    ----------
    data: iterable
        Scalar field values. Can be of length mesh.cellCount()
        or mesh.nodeCount().

    **kwargs:
        * shading: interpolation algorithm [flat]
        * fillContour: [True]
        * withContourLines: [True]
    Returns
    -------
        gci : image object
            The current image object useful for post color scaling
    Examples
    --------
    >>>
    """
    x, y, triangles, z, _ = createTriangles(mesh, data)


    gci = None
    levels = kwargs.pop('levels', [])
    nLevs = kwargs.pop('nLevs', 5)

    if len(levels) == 0:
        levels = autolevel(data, nLevs, zmin=cMin, zmax=cMax, logScale=logScale)

    if len(z) == len(triangles):
        shading = kwargs.pop('shading', 'flat')

        #bounds = np.linspace(levels[0], levels[-1], nLevs)
        #norm = colors.BoundaryNorm(boundaries=bounds, ncolors=256)

        if shading == 'gouraud':
            z = pg.meshtools.cellDataToNodeData(mesh, data)
            gci = ax.tripcolor(x, y, triangles, z,
                               shading=shading, **kwargs)
        else:
            gci = ax.tripcolor(x, y, triangles, facecolors=z,
                               shading=shading, **kwargs)
        
    elif len(z) == mesh.nodeCount():
        shading = kwargs.pop('shading', None)

        if shading is not None:
            gci = ax.tripcolor(x, y, triangles, z, shading=shading, **kwargs)
        else:

            fillContour = kwargs.pop('fillContour', True)
            if fillContour:
                gci = ax.tricontourf(x, y, triangles, z, levels=levels,
                                     **kwargs)

            omitLines = kwargs.pop('omitLines', False)
            if omitLines:
                print("don't use omitLines any more -> "
                      "change to withContourLines=False")

            withContourLines = kwargs.pop('withContourLines', True)
            #print('#'*100)
            #print(kwargs)
            #print('#'*100)
            if withContourLines:
                ax.tricontour(x, y, triangles, z, levels=levels,
                              colors=kwargs.pop('colors', ['0.5']), **kwargs)
    else:
        gci = None
        raise Exception("Data size does not fit mesh size: ", len(z),
                        mesh.cellCount(), mesh.nodeCount())

    if gci and cMin and cMax:
        gci.set_clim(cMin, cMax)

    _setCMap(gci, cMap)

    if kwargs.pop('fitView', True):
        ax.set_xlim(mesh.xmin(), mesh.xmax())
        ax.set_ylim(mesh.ymin(), mesh.ymax())
        ax.set_aspect('equal')

    updateAxes_(ax)
    return gci


def drawField(ax, mesh, data=None, cMap=None, **kwargs):
    """Draw a mesh-related (node or cell based) field onto a given MPL axis.

        Only for triangle/quadrangle meshes currently

    Parameters
    ----------
    ax : MPL axes

    mesh : :gimliapi:`GIMLI::Mesh`

    data: iterable
        Scalar field values. Can be of length mesh.cellCount()
        or mesh.nodeCount().

    **kwargs:
        * shading: interpolation algorithm [flat]
        * fillContour: [True]
        * withContourLines: [True]
    Returns
    -------
        gci : image object
            The current image object useful for post color scaling

    Examples
    --------
    >>> import numpy as np
    >>> import matplotlib.pyplot as plt
    >>> import pygimli as pg
    >>> from pygimli.mplviewer import drawField
    >>> n = np.linspace(0, -2, 11)
    >>> mesh = pg.createGrid(x=n, y=n)
    >>> nx = pg.x(mesh.positions())
    >>> ny = pg.y(mesh.positions())
    >>> data = np.cos(1.5 * nx) * np.sin(1.5 * ny)
    >>> fig, ax = plt.subplots()
    >>> drawField(ax, mesh, data)
    <matplotlib.tri.tricontour.TriContourSet ...>
    """
    cMin = kwargs.pop('cMin', None)
    cMax = kwargs.pop('cMax', None)

    return drawMPLTri(ax, mesh, data, 
                      cMin=cMin, cMax=cMax, cMap=cMap,
                      **kwargs)

def drawStreamLines(ax, mesh, u, nx=25, ny=25, **kwargs):
    """Draw streamlines for the gradients of field values u on a mesh.

    The matplotlib routine streamplot needs equidistant spacings so
    we interpolate first on a grid defined by nx and ny nodes.
    Additionally arguments are piped to streamplot.

    This works only for rectangular regions.
    You should use pg.mplviewer.drawStreams, which is more comfortable and
    more flexible.
    """
    X, Y = np.meshgrid(
        np.linspace(mesh.xmin(), mesh.xmax(), nx),
        np.linspace(mesh.ymin(), mesh.ymax(), ny))

    U = X.copy()
    V = X.copy()

    for i, row in enumerate(X):
        for j in range(len(row)):
            p = [X[i, j], Y[i, j]]
            gr = [0.0, 0.0]
            c = mesh.findCell(p)
            if c:
                gr = c.grad(p, u)

            U[i, j] = -gr[0]
            V[i, j] = -gr[1]

    gci = ax.streamplot(X, Y, U, V, **kwargs)

    updateAxes_(ax)
    return gci


def drawStreamLine_(ax, mesh, c, data, dataMesh=None, linewidth=1.0,
                    dropTol=0.0, **kwargs):
    """Draw a single streamline.

    Draw a single streamline into a given mesh for given data stating at
    the center of cell c.
    The Streamline will be enlarged until she reached a cell that
    already contains a streamline.

    TODO
        linewidth and color depends on absolute velocity
        or background color saturation

    Parameters
    ----------

    ax : matplotlib.ax
        ax to draw into

    mesh : :gimliapi:`GIMLI::Mesh`
        2d Mesh to draw the streamline

    c : :gimliapi:`GIMLI::Cell`
        start cell

    data : iterable float | [float, float]
        If data is an array (per cell or node) gradients are calculated
        otherwise the data will be interpreted as vector field.

    dataMesh : :gimliapi:`GIMLI::Mesh` [None]

        Optional mesh for the data. If you want high resolution
        data to plot on coarse draw mesh.

    linewidth : float [1.0]

        Streamline linewidth

    dropTol : float [0.0]

        Don't draw stream lines with velocity lower than drop tolerance.

    """
    x, y, v = streamline(mesh, data, startCoord=c.center(), dLengthSteps=5,
                         dataMesh=dataMesh, maxSteps=10000, verbose=False,
                         coords=[0, 1])

    if 'color' not in kwargs:
        kwargs['color'] = 'black'

    lines = None

    if len(x) > 2:
        points = np.array([x, y]).T.reshape(-1, 1, 2)

        segments = np.concatenate([points[:-1], points[1:]], axis=1)

        lwidths = pg.RVector(len(v), linewidth)
        lwidths[pg.find(pg.RVector(v) < dropTol)] = 0.0

        lines = mpl.collections.LineCollection(segments, linewidths=lwidths, **kwargs)
        ax.add_collection(lines)

        # probably the limits are wrong without plot call
        # lines = ax.plot(x, y, **kwargs)
        # updateAxes_(ax, lines)
        # ax.plot(x, y, '.-', color='black', **kwargs)
    if len(x) > 3:
        xmid = int(len(x) / 2)
        ymid = int(len(y) / 2)
        dx = x[xmid + 1] - x[xmid]
        dy = y[ymid + 1] - y[ymid]
        c = mesh.findCell([x[xmid], y[ymid]])
        dLength = c.center().dist(c.node(0).pos()) / 4.


        if v[xmid] > dropTol:
            # ax.arrow(x[xmid], y[ymid], dx, dy,
            #          #width=dLength / 3.,
            #          width=0,
            #          head_width=0.01,
            #          head_length=0.02
            #         #  head_width=dLength / 3.,
            #         #  head_length=dLength / 3.,
            #          head_starts_at_zero=True,
            #          length_includes_head=False,
            #          lw=4,
            #          ls=None,
            #          **kwargs)

            dx90 = -dy
            dy90 = dx
            aLen = 3
            aWid = 1
            xy = list(zip([x[xmid] + dx90*aWid, x[xmid] + dx*aLen, x[xmid] - dx90*aWid],
                          [y[ymid] + dy90*aWid, y[ymid] + dy*aLen, y[ymid] - dy90*aWid]))

            arrow = mpl.patches.Polygon(xy, ls=None, lw=0, closed=True, **kwargs)
            #arrow = mpl.collections.PolyCollection(xy, lines=None, closed=True, **kwargs)
            ax.add_patch(arrow)

    return lines


def drawStreams(ax, mesh, data, startStream=3, **kwargs):
    """Draw streamlines based on an unstructured mesh.

    Every cell contains only one streamline and every new stream line
    starts in the center of a cell. You can alternatively provide a second mesh
    with coarser mesh to draw streams for.

    Parameters
    ----------

    ax : matplotlib.ax
        ax to draw into

    mesh : :gimliapi:`GIMLI::Mesh`
        2d Mesh to draw the streamline

    data : iterable float | [float, float] | pg.R3Vector
        If data is an array (per cell or node) gradients are calculated
        otherwise the data will be interpreted as vector field.

    startStream : int
        variate the start stream drawing, try values from 1 to 3 what every
        you like more.

    **kwargs: forward to drawStreamLine_

        * coarseMesh

            Instead of draw a stream for every cell in mesh, draw a streamline
            segment for each cell in coarseMesh.

        * quiver: bool

            Draw arrows instead of streamlines.

    Examples
    --------
    >>> import numpy as np
    >>> import matplotlib.pyplot as plt
    >>> import pygimli as pg
    >>> from pygimli.mplviewer import drawStreams
    >>> n = np.linspace(0, 1, 10)
    >>> mesh = pg.createGrid(x=n, y=n)
    >>> nx = pg.x(mesh.positions())
    >>> ny = pg.y(mesh.positions())
    >>> data = np.cos(1.5 * nx) * np.sin(1.5 * ny)
    >>> fig, ax = plt.subplots()
    >>> drawStreams(ax, mesh, data, color='red')
    >>> drawStreams(ax, mesh, data, dropTol=0.9)
    >>> drawStreams(ax, mesh, pg.solver.grad(mesh, data),
    ...             color='green', quiver=True)
    >>> ax.set_aspect('equal')
    >>> pg.wait()
    """
    viewMesh = None
    dataMesh = None

    quiver = kwargs.pop('quiver', False)

    if quiver:

        x = None
        y = None
        u = None
        v = None

        if len(data) == mesh.nodeCount():
            x = pg.x(mesh.positions())
            y = pg.y(mesh.positions())
        elif len(data) == mesh.cellCount():
            x = pg.x(mesh.cellCenters())
            y = pg.y(mesh.cellCenters())
        elif len(data) == mesh.boundaryCount():
            x = pg.x(mesh.boundaryCenters())
            y = pg.y(mesh.boundaryCenters())

        if isinstance(data, pg.R3Vector):
            u = pg.x(data)
            v = pg.y(data)
        else:
            u = data[:, 0]
            v = data[:, 1]

        ax.quiver(x, y, u, v, **kwargs)

        updateAxes_(ax)
        return

    if 'coarseMesh' in kwargs:
        viewMesh = kwargs['coarseMesh']
        dataMesh = mesh
        dataMesh.createNeighbourInfos()
        del kwargs['coarseMesh']
    else:
        viewMesh = mesh

    viewMesh.createNeighbourInfos()

    for c in viewMesh.cells():
        c.setValid(True)

    if startStream == 1:
        # start a stream from each boundary cell
        for y in np.linspace(viewMesh.ymin(), viewMesh.ymax(), 100):
            c = viewMesh.findCell(
                [(viewMesh.xmax() - viewMesh.xmax()) / 2.0, y])
            if c is not None:
                if c.valid():
                    drawStreamLine_(ax, viewMesh, c, data, dataMesh, **kwargs)

    elif startStream == 2:
        # start a stream from each boundary cell
        for x in np.linspace(viewMesh.xmin(), viewMesh.xmax(), 100):
            c = viewMesh.findCell(
                [x, (viewMesh.ymax() - viewMesh.ymax()) / 2.0])
            if c is not None:
                if c.valid():
                    drawStreamLine_(ax, viewMesh, c, data, dataMesh, **kwargs)

    elif startStream == 3:
        # start a stream from each boundary cell
        for b in viewMesh.findBoundaryByMarker(1, 99):
            c = b.leftCell()
            if c is None:
                c = b.rightCell()

            if c.valid():
                drawStreamLine_(ax, viewMesh, c, data, dataMesh, **kwargs)

    # start a stream from each unused cell
    for c in viewMesh.cells():
        if c.valid():
            drawStreamLine_(ax, viewMesh, c, data, dataMesh, **kwargs)

    for c in viewMesh.cells():
        c.setValid(True)

    updateAxes_(ax)


def drawSensors(ax, sensors, diam=None, coords=None, verbose=False, **kwargs):
    """Draw sensor positions as black dots with a given diameter.

    Parameters
    ----------
    sensors : vector or list of RVector3
        list of positions to plot
    diam : float [None]
        diameter of circles (None leads to point distance by 8)
    coords: (int, int) [0, 1]
        Coordinates to take (usually x and y)

    Examples
    --------
    >>> import numpy as np
    >>> import matplotlib.pyplot as plt
    >>> import pygimli as pg
    >>> from pygimli.mplviewer import drawSensors
    >>> sensors = np.random.rand(5, 2)
    >>> fig, ax = pg.plt.subplots()
    >>> drawSensors(ax, sensors, diam=0.02, coords=[0, 1])
    >>> ax.set_aspect('equal')
    >>> pg.wait()
    """
    if coords is None:
        coords = [0, 2]
        if pg.yVari(sensors):
            coords = [0, 1]

    eCircles = []

    if diam is None:
        eSpacing = sensors[0].distance(sensors[1])
        diam = eSpacing / 8.0

    for i, e in enumerate(sensors):
        if verbose:
            print(e, diam, e[coords[0]], e[coords[1]])
        eCircles.append(
            mpl.patches.Circle((e[coords[0]], e[coords[1]]), diam, **kwargs))

    p = mpl.collections.PatchCollection(eCircles, **kwargs)
    p.set_zorder(100)
    ax.add_collection(p)

    updateAxes_(ax)


def _createParameterContraintsLines(mesh, cMat, cWeight=None):
    """TODO Documentme."""
    C = None
    if not isinstance(cMat, pg.SparseMapMatrix):
        throwToImplement
        #cMat.save('tmpC.matrix')
        #pg.loadMatrixCol(C, 'tmpC.matrix')
    else:
        C = cMat

    paraMarker = mesh.cellMarkers()
    cellList = dict()

    for c in mesh.cells():
        pID = c.marker()

        if pID not in cellList:
            cellList[pID] = []
        cellList[pID].append(c)

    paraCenter = dict()
    for cID, vals in list(cellList.items()):
        p = pg.RVector3(0.0, 0.0, 0.0)
        for c in vals:
            p += c.center()
        p /= float(len(vals))
        paraCenter[cID] = p

    nConstraints = C[0].size()
    start = []
    end = []
    #    swatch = pg.Stopwatch(True)  # not used
    for i in range(0, int(nConstraints / 2)):
        # print i
        # if i == 1000: break;
        idL = int(C[1][i * 2])
        idR = int(C[1][i * 2 + 1])
        # leftCells = []
        # rightCells = []
        #        for c, index in enumerate(paraMarker):
        #            if idL == index:
        #                leftCells.append(mesh.cell(c))
        #            if idR == index:
        #                rightCells.append(mesh.cell(c))

        #        p1 = pg.RVector3(0.0,0.0);
        #        for c in leftCells:
        #            p1 += c.center()
        #        p1 /= float(len(leftCells))

        #        p2 = pg.RVector3(0.0,0.0);
        #        for c in rightCells:
        #            p2 += c.center()
        #        print cWeight[i]
        #        p2 /= float(len(rightCells))
        p1 = paraCenter[idL]
        p2 = paraCenter[idR]

        if cWeight is not None:
            pa = pg.RVector3(p1 + (p2 - p1) / 2.0 * (1.0 - cWeight[i]))
            pb = pg.RVector3(p2 + (p1 - p2) / 2.0 * (1.0 - cWeight[i]))
        else:
            pa = p1
            pb = p2

        start.append(pa)
        end.append(pb)


#    updateAxes_(ax)  # not existing

    return start, end

def drawParameterConstraints(ax, mesh, cMat, cWeight=None):
    """Draw inter parameter constraints between cells.

    Parameters
    ----------
    ax : MPL axes
    mesh :
    """
    start, end = _createParameterContraintsLines(mesh, cMat, cWeight)

    lines = []
    colors = []
    linewidths = []
    for i, _ in enumerate(start):
        lines.append(list(zip([start[i].x(), end[i].x()],
                              [start[i].y(), end[i].y()])))

        linewidth = 0.5
        col = (0.0, 0.0, 1.0, 1.0)
        colors.append(col)
        linewidths.append(linewidth)

    linCol = mpl.collections.LineCollection(lines, antialiaseds=True)
    linCol.set_color(colors)
    linCol.set_linewidth(linewidths)
    ax.add_collection(linCol)

    updateAxes_(ax)<|MERGE_RESOLUTION|>--- conflicted
+++ resolved
@@ -304,16 +304,10 @@
     updateAxes_(ax)
 
 
-<<<<<<< HEAD
 def drawModel(ax, mesh, data=None, 
               cMin=None, cMax=None, cMap=None, logScale=False, 
               xlabel=None, ylabel=None, verbose=False,
               tri=False, **kwargs):
-=======
-def drawModel(ax, mesh, data=None, logScale=True, cMin=None, cMax=None,
-              cmap=None, xlabel=None, ylabel=None, verbose=False,
-              tri=False, rasterized=False, **kwargs):
->>>>>>> a9d5b46f
     """Draw a 2d mesh and color the cell by the data.
 
     Parameters
