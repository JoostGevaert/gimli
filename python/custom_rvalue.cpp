--- conflicted
+++ resolved
@@ -71,13 +71,6 @@
     if (len(py_sequence) > 0) {
         __DC(obj << "\t len: " << len(py_sequence) << " type: " << GIMLI::type(ValueType(0)) << ": " << typeid(ValueType).name())
         bp::object element = py_sequence[0];
-<<<<<<< HEAD
-        __DC(obj << "\t seq[0]: " << element << " :" << typeid(element).name() << " "  << " type: " << GIMLI::type(ValueType(0)))
-
-        if (PyBool_Check(element.ptr())) {
-            if (typeid(ValueType) != typeid(bool)) {
-                __DC(obj << "\t sequenz of bools cannot convertert now")
-=======
         __DC(obj << "\t seq[0]: " << element << " is of type: " << element.ptr()->ob_type->tp_name)
 
         if (typeid(ValueType) == typeid(GIMLI::Index)){
@@ -89,7 +82,6 @@
             // special check for BVector .. we oonly want to convert sequence of bool objects
             if (strcmp(element.ptr()->ob_type->tp_name, "bool") != 0) {
                 __DC(obj << "\t abborting: bools requested but sequence of "<< element.ptr()->ob_type->tp_name)
->>>>>>> fa82cab5
                 return NULL;
             }
         }
