#!/usr/bin/env python
# encoding: utf-8

r"""
Fitting SIP signatures
----------------------

This example highlights some of the capabilities of pyGimli to analyze spectral
induced polarization (SIP) signatures.

**Author:** *Maximilian Weigand, University of Bonn* 
(Modified(DRY) carsten-forty2
"""

###############################################################################
# Import pyGIMLi and related stuff for SIP Spectra
from pygimli.physics.SIP import SIPSpectrum, modelColeColeRho
import numpy as np
import pygimli as pg

###############################################################################
# 1. Generate synthetic data with a Double-Cole-Cole Model and initialize an 
# SIPSpectrum object
# TODO merge with 3
f = np.logspace(-2, 5, 100)
Z1 = modelColeColeRho(f, rho=1, m=0.1, tau=0.5, c=0.5)
Z2 = modelColeColeRho(f, rho=1, m=0.25, tau=1e-6, c=1.0)

rho0 = 100 # (Ohm m)
Z = rho0 * (Z1 + Z2)

sip = SIPSpectrum(f=f, amp=np.abs(Z), phi=-np.angle(Z))
# Note the minus sign for the phases: we need to provide -phase[rad]

sip.showData()
sip.showDataKK()  # check Kramers-Kronig relations

###############################################################################
# 2. Fit a Cole-Cole model from synthetic data
# 
Z = modelColeColeRho(f, rho=100, m=0.1, tau=0.01, c=0.5)
# TODO data need some noise

sip = SIPSpectrum(f=f, amp=np.abs(Z), phi=-np.angle(Z))
sip.fitColeCole(useCond=False, verbose=False)  # works for both rho and sigma models
sip.showAll()

###############################################################################
# 3. Fit a double Cole-Cole model
#
f = np.logspace(-2, 5, 100)
Z1 = modelColeColeRho(f, rho=1, m=0.1, tau=0.5, c=0.5)
Z2 = modelColeColeRho(f, rho=1, m=0.25, tau=1e-6, c=1.0)

rho0 = 100 #(Ohm m)
Z = rho0 * (Z1 + Z2)

# TODO data need some noise
sip = SIPSpectrum(f=f, amp=np.abs(Z), phi=-np.angle(Z))
sip.fitCCEM(verbose=False) # fit an SIP Cole-Cole term and an EM term (also Cole-Cole)
sip.showAll()

###############################################################################
# 3. Fit a Cole-Cole model to 
f = np.logspace(-2, 5, 100)
Z = modelColeColeRho(f, rho=100, m=0.1, tau=0.01, c=0.5)
sip = SIPSpectrum(f=f, amp=np.abs(Z), phi=-np.angle(Z))

sip.showAll()
sip.fitDebyeModel(new=True, showFit=True)
pg.wait()

###############################################################################
# .. note::
#
#   This tutorial was kindly contributed by Maximilian Weigand (University of
#   Bonn). If you also want to contribute an interesting example, check out
<<<<<<< HEAD
#   our `contribution guidelines https://www.pygimli.org/contrib.html`.
=======
#   our `contribution guidelines https://www.pygimli.org/contrib.html`.
>>>>>>> 2ccf8135
<|MERGE_RESOLUTION|>--- conflicted
+++ resolved
@@ -75,8 +75,4 @@
 #
 #   This tutorial was kindly contributed by Maximilian Weigand (University of
 #   Bonn). If you also want to contribute an interesting example, check out
-<<<<<<< HEAD
-#   our `contribution guidelines https://www.pygimli.org/contrib.html`.
-=======
-#   our `contribution guidelines https://www.pygimli.org/contrib.html`.
->>>>>>> 2ccf8135
+#   our `contribution guidelines https://www.pygimli.org/contrib.html`.