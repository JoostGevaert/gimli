/******************************************************************************
 *   Copyright (C) 2006-2018 by the GIMLi development team                    *
 *   Carsten Rücker carsten@resistivity.net                                   *
 *                                                                            *
 *   Licensed under the Apache License, Version 2.0 (the "License");          *
 *   you may not use this file except in compliance with the License.         *
 *   You may obtain a copy of the License at                                  *
 *                                                                            *
 *       http://www.apache.org/licenses/LICENSE-2.0                           *
 *                                                                            *
 *   Unless required by applicable law or agreed to in writing, software      *
 *   distributed under the License is distributed on an "AS IS" BASIS,        *
 *   WITHOUT WARRANTIES OR CONDITIONS OF ANY KIND, either express or implied. *
 *   See the License for the specific language governing permissions and      *
 *   limitations under the License.                                           *
 *                                                                            *
 ******************************************************************************/

#include "mesh.h"
#include "node.h"
#include "matrix.h"
#include "pos.h"
#include "vectortemplates.h"

#include <map>
#include <fstream>

namespace GIMLI{

void Mesh::load(const std::string & fbody, bool createNeighbours, IOFormat format){
    if (fbody.find(".mod") != std::string::npos){
        importMod(fbody);
    } else if (fbody.find(".vtk") != std::string::npos){
        importVTK(fbody);
    } else if (fbody.find(".vtu") != std::string::npos){
        importVTU(fbody);
    } else if (format == Binary || fbody.find(MESHBINSUFFIX) != std::string::npos){
        try {
             return loadBinary(fbody);
        } catch(std::exception & e){
            //std::cout << "Failed to loadBinary " << e.what() << std::endl;
            //std::cout << "try load bms.v2" << std::endl;
            loadBinaryV2(fbody);
        }
    } else {
        loadAscii(fbody);
    }
    if (createNeighbours) createNeighbourInfos();
}

void Mesh::loadAscii(const std::string & fbody){
    THROW_TO_IMPL
}

int Mesh::save(const std::string & fbody, IOFormat format) const {
  if (format == Binary || fbody.find(MESHBINSUFFIX) != std::string::npos) {
    return saveBinary(fbody);
  } else return saveAscii(fbody);
  return 1;
}

int Mesh::saveAscii(const std::string & fbody) const {
  //** save nodes
  std::fstream file; if (!openOutFile(fbody + ".n", & file)) {  return 0; }

  file.precision(14);
  for (uint i = 0; i < nodeCount(); i ++){
    for (uint j = 0; j < dim(); j ++) file << node(i).pos()[j] << "\t";
    file << node(i).marker() << std::endl;
  }
  file.close();

  //** save cells;
  if (!openOutFile(fbody + ".e", & file)) { return 0; }

  for (int i = 0, imax = cellCount(); i < imax; i++){
    for (int j = 0, jmax = cell(i).nodeCount(); j < jmax; j++){
      file << cell(i).node(j).id() << "\t" ;
    }
    file << cell(i).marker() << std::endl;
  }
  file.close();

  //** save boundarys;
  if (!openOutFile(fbody + ".s", & file)) { return 0; }

  for (int i = 0, imax = boundaryCount(); i < imax; i++){
    for (int j = 0, jmax = boundary(i).nodeCount(); j < jmax; j++){
      file << boundary(i).node(j).id() << "\t" ;
    }
    file << "-33\t-33\t" << boundary(i).marker() << std::endl;
  }

  file.close();
  return 1;
}

int Mesh::saveBinary(const std::string & fbody) const {
    std::string fileName(fbody.substr(0, fbody.rfind(MESHBINSUFFIX)) + MESHBINSUFFIX);

    FILE *file;
    file = fopen(fileName.c_str(), "w+b");

    int dimension = dim();
    if (!fwrite(&dimension, sizeof(int), 1, file)){
    }

    //! write vertex dummy-infos;
    int dummy[127]; memset(dummy, 0, 127 * sizeof(int));
<<<<<<< HEAD
    dummy[0] = int(isGeometry_);
=======
    dummy[0] = int(this->isGeometry_);
>>>>>>> 49347ee4
    if (!fwrite(dummy, sizeof(int), 127, file)) {
    }

    int nVerts = nodeCount();
    if (!fwrite(&nVerts, sizeof(int), 1, file)){
    }

    double * coord = new double[dimension * nVerts];
    for (int i = 0; i < nVerts; i ++){
        for (int j = 0; j < dimension; j ++){
            coord[i * dimension + j] = node(i).pos()[j];
        }
    }

    if (!fwrite(coord, sizeof(double), dimension * nVerts, file)){

    }
    delete [] coord;

    int * marker = new int[nVerts];
    for (int i = 0; i < nVerts; i ++) marker[i] = node(i).marker();

    if (!fwrite(marker, sizeof(int), nVerts, file)){

    }
    delete [] marker;

    //! write cell dummy-infos
    if (!fwrite(dummy, sizeof(int), 127, file)){

    }

    int nCells = cellCount();
    if (!fwrite(&nCells, sizeof(int), 1, file)){

    }

    int * cellVerts = new int[nCells];
    int nCellIdx = 0;

    for (int i = 0; i < nCells; i ++){
        cellVerts[i] = cell(i).nodeCount();
        nCellIdx += cellVerts[i];
    }
    if (!fwrite(cellVerts, sizeof(int), nCells, file)){

    }

    int * idx = new int[nCellIdx];

    int count = 0;
    for (int i = 0; i < nCells; i ++){
        for (int j = 0; j < cellVerts[i]; j ++){
            idx[count] = cell(i).node(j).id();
            count ++;
        }
    }

    if (!fwrite(idx, sizeof(int), nCellIdx, file)){

    }
    delete [] idx;
    delete [] cellVerts;

    double * attribute = new double[nCells];
    for (int i = 0; i < nCells; i ++) attribute[i] = cell(i).marker();

    if (!fwrite(attribute, sizeof(double), nCells, file)){
    }

    delete [] attribute;

  //** write boundary dummy-infos
    if (!fwrite(dummy, sizeof(int), 127, file)){

    }

    int nBounds = boundaryCount();
    if (!fwrite(&nBounds, sizeof(int), 1, file)){

    }

    int * boundVerts = new int[nBounds];
    int nBoundIdx = 0;
    for (int i = 0; i < nBounds; i ++){
        boundVerts[i] = boundary(i).nodeCount();
        nBoundIdx += boundVerts[i];
    }
    if (!fwrite(boundVerts, sizeof(int), nBounds, file)){

    }

    idx = new int[nBoundIdx];
    count = 0;
    for (int i = 0; i < nBounds; i ++){
        for (int j = 0; j < boundVerts[i]; j ++){
            idx[count] = boundary(i).node(j).id();
            count ++;
        }
    }

    if (!fwrite(idx, sizeof(int), nBoundIdx, file)){

    }

  delete [] idx;
  delete [] boundVerts;

  marker = new int[nBounds];
  for (int i = 0; i < nBounds; i ++) marker[i] = boundary(i).marker();
 if (!fwrite(marker, sizeof(int), nBounds, file)){}
  delete [] marker;

  idx = new int[nBounds];
  for (int i = 0; i < nBounds; i ++){
    if (boundary(i).leftCell() != NULL){
      idx[i] = boundary(i).leftCell()->id();
    } else {
      idx[i] = -1;
    }
  }
  if (!fwrite(idx, sizeof(int), nBounds, file)){}

  for (int i = 0; i < nBounds; i ++){
    if (boundary(i).rightCell() != NULL){
      idx[i] = boundary(i).rightCell()->id();
    } else {
      idx[i] = -1;
    }
  }
  if (!fwrite(idx, sizeof(int), nBounds, file)) {}
  delete [] idx;

  fclose(file);
  return 1;
}

void Mesh::loadBinary(const std::string & fbody){
//   sizeof(int) = 4 byte
//   int[1] dimension
//   int[127] dummy vertices information, dummy[0] = isGeometry_
//   int[1] nVerts, number of vertices
//   double[dimension * nVerts]; coordinates,  dimension == 2 (x, y), dimension == 3 (x, y, z)
//   int[nVerts] vertex markers
//   int[127] dummy cell information
//   int[1] nCells, number of cell
//   int[nCells] cellVerts; number of nodes for each cell
//   int[sum(cellVerts)] cellsidx
//   double[nCells] attribute, cell attributes
//   int[127] dummy boundary information
//   int[1] nBounds, number of boundarys
//   int[nBounds] boundVerts; numbers of nodes for each boundary
//   int[sum(boundVerts)] boundIdx
//   int[nBounds] boundary markers
//   int[nBounds] leftNeighbor idx (-1) if no neighbor present or info unavailable
//   int[nBounds] rightNeighbor idx (-1) if no neighbor present or info unavailable
    //std::cout << "load binary " << fbody << std::endl;
    clear();
    std::string fileName(fbody.substr(0, fbody.rfind(MESHBINSUFFIX)) + MESHBINSUFFIX);

    FILE *file; file = fopen(fileName.c_str(), "r+b");
    if (!file) {
        throwError(EXIT_OPEN_FILE, WHERE_AM_I + " " + fileName + ": " + strerror(errno));
    }

    int dim = 0;
    uint ret = fread(&dim, sizeof(int), 1, file);

    if ((dim !=2 && dim !=3) || (ret == 0)){
        throwError(1, WHERE_AM_I + " cannot determine dimension " + toStr(dim));
    }
    this->setDimension(dim);
    //** read vertex dummy-infos
    int dummy[127]; ret = fread(dummy, sizeof(int), 127, file);
    this->isGeometry_ = bool(dummy[0]);

    int nVerts; ret = fread(&nVerts, sizeof(int), 1, file);
    double * coords = new double[dimension_ * nVerts];
    ret = fread(coords, sizeof(double), dimension_ * nVerts, file);

    int * nodeMarker = new int[nVerts]; ret = fread(nodeMarker, sizeof(int), nVerts, file);
    //** read cell dummy-infos
    ret = fread(dummy, sizeof(int), 127, file);

    int nCells; ret = fread(&nCells, sizeof(int), 1, file);
    int * cellVerts = new int[nCells]; ret = fread(cellVerts, sizeof(int), nCells, file);
    int nCellIdx = 0; for (int i = 0; i < nCells; i ++) nCellIdx += cellVerts[i];
    int * cellIdx = new int[nCellIdx]; ret = fread(cellIdx, sizeof(int), nCellIdx, file);
    double * attribute = new double[nCells]; ret = fread(attribute, sizeof(double), nCells, file);

    //** read boundary dummy-infos
    ret = fread(dummy, sizeof(int), 127, file);

    int nBounds; ret = fread(&nBounds, sizeof(int), 1, file);
    int * boundVerts = new int[nBounds]; ret = fread(boundVerts, sizeof(int), nBounds, file);
    int nBoundIdx = 0; for (int i = 0; i < nBounds; i ++) nBoundIdx += boundVerts[i];
    int * boundIdx = new int[nBoundIdx]; ret = fread(boundIdx, sizeof(int), nBoundIdx, file);
    int * boundMarker = new int[nBounds]; ret = fread(boundMarker, sizeof(int), nBounds, file);
    int * left = new int[nBounds]; ret = fread(left, sizeof(int), nBounds, file);
    int * right = new int[nBounds]; ret = fread(right, sizeof(int), nBounds, file);

    //** create Nodes;
    nodeVector_.reserve(nVerts);
    for (int i = 0; i < nVerts; i ++){
        createNode(RVector3(0.0, 0.0, 0.0));
        for (uint j = 0; j < dimension_; j ++){
            node(i).pos()[j] = coords[i * dimension_ + j];
        }
        node(i).setMarker(nodeMarker[i]);
    }

    //** create Cells;
    int count = 0;
    std::vector < Node * > pNodeVector;

    cellVector_.reserve(nCells);
    for (int i = 0; i < nCells; i ++){
        std::vector < Node * > nodes(cellVerts[i]);
        for (uint j = 0; j < nodes.size(); j ++) {
            nodes[j] = & node(cellIdx[count + j]);
        }
        createCell(nodes);
        count += cellVerts[i];
    }

    for (int i = 0; i < nCells; i ++) {
        cell(i).setMarker((int)rint(attribute[i]));
        cell(i).setAttribute(attribute[i]);
    }

    //** create Boundaries;
    count = 0;
    boundaryVector_.reserve(nBounds);
    for (int i = 0; i < nBounds; i ++){
        std::vector < Node * > nodes(boundVerts[i]);
        for (uint j = 0; j < nodes.size(); j ++) nodes[j] = & node(boundIdx[count + j]);
        createBoundary(nodes);
        count += boundVerts[i];
    }

    for (int i = 0; i < nBounds; i ++){
        boundary(i).setMarker(boundMarker[i]);
        if (left[i] != -1) {
            boundary(i).setLeftCell(&cell(left[i]));
        }
        if (right[i] != -1) boundary(i).setRightCell(&cell(right[i]));
    }

    delete [] coords;
    delete [] nodeMarker;

    delete [] cellIdx;
    delete [] cellVerts;
    delete [] attribute;

    delete [] boundIdx;
    delete [] boundVerts;
    delete [] boundMarker;
    delete [] left;
    delete [] right;

    fclose(file);

}

template < class ValueType > void writeToFile(FILE * file, const ValueType & v, int count=1){
    if (!fwrite(&v, sizeof(ValueType), count, file)){
        throwError(EXIT_OPEN_FILE, WHERE_AM_I + strerror(errno)  + str(errno));
    }
}

template < class ValueType > void readFromFile(FILE * file, ValueType & v, int count=1){
    uint ret = fread(&v, sizeof(ValueType), count, file);

    if (ret && ferror(file)){
        throwError(EXIT_OPEN_FILE, WHERE_AM_I + strerror(errno) + " " + str(errno));
    }
}

void Mesh::saveBinaryV2(const std::string & fbody) const {
//     std::cout << sizeof(uint8) << " "  << sizeof(uint16) << " " << sizeof(uint32) << " " << sizeof(uint64) << std::endl;

//   uint8[1] dimension
//   uint8[1] file format version
//   uint32[1] nVerts, number of vertices, max 2 ^ 32 (4e9)
//   double[3 * nVerts]; coordinates, dimension == 3 (x, y, z)
//   int32[nVerts] vertex markers [-2e9, .. , 2e9]
//   uint32[1] nCells, number of cell
//   uint8[nCells] cell nodeCount;
//   uint32[sum(cell nodeCount)] cellsidx

//   int32[nCells] cellMarkers [-2e9, .. , 2e9]
//   uint32[1] nBounds, number of boundarys
//   uint8[nBounds] bound nodeCount
//   uint32[sum(bound nodeCount)] boundsidx
//   int32[nBounds] boundaryMarkers [-2e9, .. , 2e9]
//   int32[nBounds] leftNeighbour idx (-1) if no neighbor present or info unavailable
//   int32[nBounds] rightNeighbour idx (-1) if no neighbor present or info unavailable

    std::string fileName(fbody.substr(0, fbody.rfind(MESHBINSUFFIX)) + MESHBINSUFFIX);

    FILE *file;
    file = fopen(fileName.c_str(), "w+b");
    if (!file) {
        throwError(EXIT_OPEN_FILE, WHERE_AM_I + " " + fileName + ": " + strerror(errno));
    }

    //** write preample
    writeToFile(file, uint8(this->dimension()));
    writeToFile(file, uint8(2));

    //** write nodes
    double * coord = new double[3 * this->nodeCount()];
    for (uint i = 0; i < this->nodeCount(); i ++){
        for (uint j = 0; j < 3; j ++){
            coord[i * 3 + j] = node(i).pos()[j];
        }
    }

    int32 * marker = new int32[this->nodeCount()];
    for (uint i = 0; i < this->nodeCount(); i ++) marker[i] = node(i).marker();

    writeToFile(file, uint32(this->nodeCount()));
    writeToFile(file, coord[0], 3 * this->nodeCount());
    writeToFile(file, marker[0], this->nodeCount());

    //** write Cells
    uint32 nCells = this->cellCount();
    uint8 * cellVerts = new uint8[nCells];
    uint32 nCellIdx = 0;
    for (uint i = 0; i < nCells; i ++){
        cellVerts[i] = (uint8)cell(i).nodeCount();
        nCellIdx += cellVerts[i];
    }
    uint32 * cellIdx = new uint32[nCellIdx];
    uint count = 0;
    for (uint i = 0; i < nCells; i ++){
        for (uint j = 0; j < cellVerts[i]; j ++){
            cellIdx[count] = cell(i).node(j).id();
            count ++;
        }
    }
    int32 * cellMarker = new int32[nCells];
    for (uint i = 0; i < nCells; i ++) cellMarker[i] = cell(i).marker();

    writeToFile(file, nCells);
    writeToFile(file, cellVerts[0], nCells);
    writeToFile(file, cellIdx[0], nCellIdx);
    writeToFile(file, cellMarker[0], nCells);

    //** write boundarys
    uint32 nBound = this->boundaryCount();
    uint8 * boundVerts = new uint8[nBound];
    std::vector < uint32 > boundIdx;
    int32 * boundMarker = new int32[nBound];
    int32 * leftCells = new int32[nBound];
    int32 * rightCells = new int32[nBound];

    count = 0;
    for (uint i = 0; i < nBound;  i ++){
        Boundary * bound = &this->boundary(i);

        boundVerts[i] = (uint8)bound->nodeCount();

        for (uint j = 0; j < boundVerts[i]; j ++){
            boundIdx.push_back((uint32)bound->node(j).id());
        }

        boundMarker[i] = bound->marker();

        if (bound->leftCell()) {
            leftCells[i] = bound->leftCell()->id();
        } else leftCells[i] = -1;

        if (bound->rightCell()) {
            rightCells[i] = bound->rightCell()->id();
        } else rightCells[i] = -1;
    }


    writeToFile(file, nBound);
    writeToFile(file, boundVerts[0], nBound);
    writeToFile(file, boundIdx[0], boundIdx.size());
    writeToFile(file, boundMarker[0], nBound);
    writeToFile(file, leftCells[0], nBound);
    writeToFile(file, rightCells[0], nBound);

    writeToFile(file, exportDataMap_.size());

    for (std::map < std::string, RVector >::const_iterator it = exportDataMap_.begin(); it != exportDataMap_.end(); it ++){
        writeToFile(file, it->first.length());
        writeToFile(file, it->first[0], it->first.length());
        writeToFile(file, it->second.size());
        writeToFile(file, it->second[0], it->second.size());
    }

    fclose(file);
    delete [] coord;
    delete [] marker;
    delete [] cellVerts;
    delete [] cellIdx;
    delete [] cellMarker;
    delete [] boundVerts;
    delete [] boundMarker;
    delete [] leftCells;
    delete [] rightCells;
}

void Mesh::loadBinaryV2(const std::string & fbody) {
    this->clear();
    std::string fileName(fbody.substr(0, fbody.rfind(MESHBINSUFFIX)) + MESHBINSUFFIX);

    FILE *file;
    file = fopen(fileName.c_str(), "r+b");

    if (!file) {
        throwError(EXIT_OPEN_FILE, WHERE_AM_I + " " + fileName + ": " + strerror(errno));
    }

    uint8 dim; readFromFile(file, dim);
    if (dim !=2 && dim !=3){
        throwError(1, WHERE_AM_I + " cannot determine dimension " + toStr(dim));
    }
    this->setDimension(dim);
    uint8 version; readFromFile(file, version);

    //** read nodes
    uint32 nVerts; readFromFile(file, nVerts);

    if (nVerts > 1e9){
        throwError(1, WHERE_AM_I + " probably something wrong: nVerts > 1e9 " + toStr(nVerts));
    }

    double * coord = new double[3 * nVerts]; readFromFile(file, coord[0], 3 * nVerts);
    int32 * marker = new int32[nVerts]; readFromFile(file, marker[0], nVerts);

    nodeVector_.reserve(nVerts);
    for (uint i = 0; i < nVerts; i ++) {
        this->createNode(coord[i * 3], coord[i * 3 + 1], coord[i * 3 + 2], marker[i]);
    }

    //** read cells
    uint32 nCells; readFromFile(file, nCells);
    uint8 * cellVerts = new uint8[nCells]; readFromFile(file, cellVerts[0], nCells);
    uint nCellIdx = 0; for (uint i = 0; i < nCells; i ++) nCellIdx += cellVerts[i];
    uint32 * cellIdx = new uint32[nCellIdx];   readFromFile(file, cellIdx[0], nCellIdx);
    int32 * cellMarker = new int32[nCells]; readFromFile(file, cellMarker[0], nCells);

    //** create cells
    uint count = 0;
    cellVector_.reserve(nCells);
    for (uint i = 0; i < nCells; i ++){
        std::vector < Node * > nodes(cellVerts[i]);
        for (uint j = 0; j < nodes.size(); j ++) nodes[j] = & node(cellIdx[count + j]);
        this->createCell(nodes, cellMarker[i]);
        count += cellVerts[i];
    }

    //** read bounds
    uint32 nBound;                                  readFromFile(file, nBound);
    uint8 * boundVerts = new uint8[nBound];       readFromFile(file, boundVerts[0], nBound);
    uint nBoundIdx = 0; for (uint i = 0; i < nBound; i ++) nBoundIdx += boundVerts[i];
    uint32 * boundIdx = new uint32[nBoundIdx];    readFromFile(file, boundIdx[0], nBoundIdx);
    int32 * boundMarker = new int32[nBound];      readFromFile(file, boundMarker[0], nBound);
    int32 * leftCells = new int32[nBound];        readFromFile(file, leftCells[0], nBound);
    int32 * rightCells = new int32[nBound];       readFromFile(file, rightCells[0], nBound);

    //** create cells
    count = 0;
    boundaryVector_.reserve(nBound);
    for (uint i = 0; i < nBound; i ++){
        std::vector < Node * > nodes(boundVerts[i]);
        for (uint j = 0; j < nodes.size(); j ++) nodes[j] = & node(boundIdx[count + j]);

        Boundary * bound = this->createBoundary(nodes, boundMarker[i]);
        count += boundVerts[i];

        if (leftCells[i] > -1) bound->setLeftCell(&this->cell(leftCells[i]));
        if (rightCells[i] > -1) bound->setRightCell(&this->cell(rightCells[i]));
    }

    size_t nData; readFromFile(file, nData);

    for (uint i = 0; i < nData; i ++){
        size_t strLen; readFromFile(file, strLen);
        std::string str; str.resize(strLen); readFromFile(file, str[0], strLen);
        size_t datLen; readFromFile(file, datLen);

        RVector dat(datLen); readFromFile(file, dat[0], datLen);
        this->addData(str, dat);
        //delete [] str;
    }

    fclose(file);

    delete [] coord;
    delete [] marker;
    delete [] cellVerts;
    delete [] cellIdx;
    delete [] cellMarker;
    delete [] boundVerts;
    delete [] boundIdx;
    delete [] boundMarker;
    delete [] leftCells;
    delete [] rightCells;

}

int Mesh::exportSimple(const std::string & fbody, const RVector & data) const {
  //output x y x y x y rhoa file
  std::fstream file; if (!openOutFile(fbody , & file)){ exit(EXIT_MESH_EXPORT_FAILS); }

  for (uint i = 0; i < cellCount(); i ++){
    for (uint j = 0; j < 3; j ++){
      file << cell(i).node(j).x() << "\t" << cell(i).node(j).y() << "\t";
    }
    file << data[i] << std::endl;
  }
  file.close();
  return 1;
}

void Mesh::exportVTK(const std::string & fbody, bool writeCells) const {
    return exportVTK(fbody, exportDataMap_, std::vector < RVector3 >(0), writeCells);
}

void Mesh::exportVTK(const std::string & fbody,
                     const std::vector < RVector3 > & vec,
                     bool writeCells) const {
    return exportVTK(fbody, exportDataMap_, vec, writeCells);
}

void Mesh::exportVTK(const std::string & fbody,
                     const std::map< std::string,
                     RVector > & dataMap, bool writeCells) const {
    return exportVTK(fbody, dataMap, std::vector < RVector3 >(0), writeCells);
}

void Mesh::exportVTK(const std::string & fbody, const RVector & arr) const {
    std::map< std::string, RVector > m(exportDataMap_);
    m.insert(std::pair< std::string, RVector >("arr", arr));
    return exportVTK(fbody, m, std::vector < RVector3 >(0), true);
}

void Mesh::exportVTK(const std::string & fbody,
                     const std::map< std::string, RVector > & dataMap,
                     const std::vector < RVector3 > & vec, bool cells) const {
    bool verbose = debug();

    if (verbose){
        std::cout << "Write vtk " << fbody + ".vtk" << std::endl;
    }

    std::fstream file;
    if (!openOutFile(fbody.substr(0, fbody.rfind(".vtk")) + ".vtk", & file)) {
        return;
    }

    std::map< std::string, RVector > data(dataMap);

    if (cellCount() > 0){
        RVector tmp(cellCount());
        std::transform(cellVector_.begin(), cellVector_.end(),
                       &tmp[0], std::mem_fun(&Cell::marker));

        if (!data.count("_Marker")) data.insert(std::make_pair("_Marker",  tmp));
        if (!data.count("_Attribute")) data.insert(std::make_pair("_Attribute",  cellAttributes()));
    }

    bool binary = false;
    file.precision(14);
    file << "# vtk DataFile Version 3.0" << std::endl;
    if (commentString_.size() > 0) {
        file << "d-" << dimension_ << "__ " << commentString_ << std::endl;
    } else {
        file << "d-" << dimension_ << "__ created by "
             << versionStr() << std::endl;
    }
    if (binary){
        file << "BINARY" << std::endl;
    } else {
        file << "ASCII" << std::endl;
    }
    file << "DATASET UNSTRUCTURED_GRID" << std::endl;

    //** write nodes
    file << "POINTS " << nodeCount() << " double" << std::endl;

    for (Index i = 0; i < nodeCount(); i ++){
        if (binary){
            file.write((char*)&node(i).pos()[0], sizeof(double));
            file.write((char*)&node(i).pos()[1], sizeof(double));
            file.write((char*)&node(i).pos()[2], sizeof(double));
        } else {
            file << node(i).pos().x() << "\t"
                 << node(i).pos().y() << "\t"
                 << node(i).pos().z() << std::endl;
        }
    }
    if (binary){ file << std::endl; }

    //** write cells
    if (cells && cellCount() > 0){
        Index idxCount = 0;
        for (Index i = 0; i < cellCount(); i ++) {
            idxCount += cell(i).nodeCount() + 1;
        }

        file << "CELLS " << cellCount() << " " << idxCount << std::endl;

        long iDummy;
        for (Index i = 0, imax = cellCount(); i < imax; i ++){
            if (binary){
                iDummy = cell(i).nodeCount();
                file.write((char*)&iDummy, sizeof(iDummy));
            } else {
                file << cell(i).nodeCount() << "\t";
            }
            if (cell(i).rtti() == MESH_TETRAHEDRON10_RTTI && oldTet10NumberingStyle_){
                file << cell(i).node(0).id() << "\t" << cell(i).node(1).id() << "\t"
                    << cell(i).node(2).id() << "\t" << cell(i).node(3).id() << "\t"
                    << cell(i).node(4).id() << "\t" << cell(i).node(7).id() << "\t"
                    << cell(i).node(5).id() << "\t" << cell(i).node(6).id() << "\t"
                    << cell(i).node(9).id() << "\t" << cell(i).node(8).id();
            } else {

                for (uint j = 0, jmax = cell(i).nodeCount(); j < jmax; j ++){
                    if (binary){
                        iDummy = cell(i).node(j).id();
                        file.write((char*)&iDummy, sizeof(iDummy));
                    } else {
                        file << cell(i).node(j).id() << "\t";
                    }
                }
            }
            if (!binary) file << std::endl;
        }
        if (binary) file << std::endl;

        file << "CELL_TYPES " << cellCount() << std::endl;
        iDummy = 10;
        for (uint i = 0, imax = cellCount(); i < imax; i ++) {
            if (binary){
                file.write((char*)&iDummy, sizeof(iDummy));
            } else {
                switch (cell(i).rtti()){
                    case MESH_EDGE_CELL_RTTI:
                    case MESH_EDGE_RTTI: file          << "3 "; break;
                    case MESH_EDGE3_RTTI:
                    case MESH_EDGE3_CELL_RTTI: file    << "21 "; break;
                    case MESH_TRIANGLE_RTTI: file      << "5 "; break;
                    case MESH_TRIANGLE6_RTTI: file     << "22 "; break;
                    case MESH_QUADRANGLE_RTTI: file    << "9 "; break;
                    case MESH_QUADRANGLE8_RTTI: file   << "23 "; break;
                    case MESH_TETRAHEDRON_RTTI: file   << "10 "; break;
                    case MESH_TETRAHEDRON10_RTTI: file << "24 "; break;
                    case MESH_TRIPRISM_RTTI: file      << "13 "; break;
                    case MESH_TRIPRISM15_RTTI: file    << "13 "; break;
                    case MESH_PYRAMID_RTTI: file       << "14 "; break;
                    case MESH_PYRAMID13_RTTI: file     << "14 "; break;
                    case MESH_HEXAHEDRON_RTTI: file    << "12 "; break;
                    case MESH_HEXAHEDRON20_RTTI: file  << "25 "; break;
                    default:
                        std::cerr << WHERE_AM_I << " nothing known about."
                        << cell(i).rtti() << std::endl;
                }
            }
        }
        file << std::endl;

        //** write cell data
        file << "CELL_DATA " << cellCount() << std::endl;
        for (std::map < std::string, RVector >::iterator
            it = data.begin(); it != data.end(); ){

            if (verbose){
                std::cout << it->first << " " << it->second.size() << std::endl;
            }

            if (it->second.size() == (uint)cellCount()){
                file << "SCALARS " << strReplaceBlankWithUnderscore(it->first)
                        << " double 1" << std::endl;
                file << "LOOKUP_TABLE default" << std::endl;

                for (Index i = 0, imax = it->second.size(); i < imax; i ++) {
                    if (binary){
                        //file.write((char*)&scaledValues[i], sizeof(double));
                    } else {
                        file << it->second[i] << " ";
                    }
                }
                file << std::endl;
                data.erase(it++);
            } else {
                ++it;
            }
        }
    } else {  //   if !(cells && cellCount() > 0){
        //** write boundaries
        if (boundaryCount() > 0){
            Index idxCount = 0;
            for (Index i = 0; i < boundaryCount(); i ++) {
                idxCount += boundary(i).nodeCount() + 1;
            }

            file << "CELLS " << boundaryCount() << " " << idxCount << std::endl;

            long iDummy;
            for (Index i = 0, imax = boundaryCount(); i < imax; i ++){
                if (binary){
            //        iDummy = cell(i).nodeCount();
            // 	      file.write((char*)&iDummy, sizeof(iDummy));
                } else {
                    file << boundary(i).nodeCount() << "\t";
                }

                for (Index j = 0, jmax = boundary(i).nodeCount();
                     j < jmax; j ++){

                    if (binary){
// 	          iDummy = cell(i).node(j).id();
// 	          file.write((char*)&iDummy, sizeof(iDummy));
                    } else {
                        file << boundary(i).node(j).id() << "\t";
                    }
                }
                if (!binary) file << std::endl;
            }
            if (binary) file << std::endl;

            file << "CELL_TYPES " << boundaryCount() << std::endl;
            iDummy = 10;
            for (Index i = 0, imax = boundaryCount(); i < imax; i ++) {
                if (binary){
                    file.write((char*)&iDummy, sizeof(iDummy));
                } else {
                    switch (boundary(i).rtti()){
                        case MESH_BOUNDARY_NODE_RTTI: file     << "1 "; break;
                        case MESH_EDGE_RTTI: file              << "3 "; break;
                        case MESH_EDGE3_RTTI: file             << "21 "; break;
                        case MESH_TRIANGLEFACE_RTTI: file      << "5 "; break;
                        case MESH_TRIANGLEFACE6_RTTI: file     << "22 "; break;
                        case MESH_QUADRANGLEFACE_RTTI: file    << "9 "; break;
                        case MESH_QUADRANGLEFACE8_RTTI: file   << "23 "; break;
                    default:
                        std::cerr << WHERE_AM_I
                                  << " nothing know about." << boundary(i).rtti()
                                  << std::endl;
                    }
                }
            }
            file << std::endl;

            RVector tmp(boundaryCount());
            std::transform(boundaryVector_.begin(), boundaryVector_.end(),
                           &tmp[0], std::mem_fun(&Boundary::marker));

            if (!data.count("_Marker")) {
                data.insert(std::make_pair("_Marker",  tmp));
            }

            //** write boundary data
            file << "CELL_DATA " << boundaryCount() << std::endl;

            for (std::map < std::string, RVector >::iterator
                it = data.begin(); it != data.end(); ){

                if (verbose){
                    std::cout << it->first << " "
                              << it->second.size() << std::endl;
                }

                if (it->second.size() == (uint)boundaryCount()){

                    file << "SCALARS " << strReplaceBlankWithUnderscore(it->first)
                         << " double 1" << std::endl;
                    file << "LOOKUP_TABLE default" << std::endl;

                    for (Index i = 0, imax = it->second.size(); i < imax; i ++){
                        if (binary){
                         //file.write((char*)&scaledValues[i], sizeof(double));
                        } else {
                            file << it->second[i] << " ";
                        }
                    }
                    file << std::endl;

                    data.erase(it++);
                } else {
                    ++it;
                }
            }

            //** write boundary vector data
            if (vec.size() == boundaryCount()){
                if (verbose){
                    std::cout << "write vector field data" << std::endl;
                }
                file << "VECTORS vec double" << std::endl;

                for (Index i = 0; i < vec.size(); i ++){
                    file << vec[i][0] << " "
                         << vec[i][1] << " "
                         << vec[i][2] << " " << std::endl;
                }
            }
        } // if (boundaryCount() > 0)

    } // else write boundaries

    //** write point data
    file << "POINT_DATA " << nodeCount() << std::endl;

    for (std::map < std::string, RVector >::iterator
        it = data.begin(); it != data.end(); ){

        if (it->second.size() == (uint)nodeCount()){
            file << "SCALARS " << strReplaceBlankWithUnderscore(it->first)
                 << " double 1" << std::endl;
            file << "LOOKUP_TABLE default" << std::endl;

            for (Index i = 0, imax = nodeCount(); i < imax; i ++) {
                file << it->second[i] << " ";
            }
            file << std::endl;

            data.erase(it++);
        } else {
            ++it;
        }
    }

    //** write point vector data
    if (vec.size() == nodeCount()){
        if (verbose){
            std::cout << "write vector field data" << std::endl;
        }
        file << "VECTORS vec double" << std::endl;

        for (Index i = 0; i < vec.size(); i ++){
            file << vec[i][0] << " "
                 << vec[i][1] << " "
                 << vec[i][2] << " " << std::endl;
        }
    } else {
        if (vec.size() > 0){
            std::cerr << "Vector data size does not match node size: "
                      << vec.size() << " " << nodeCount() << std::endl;
        }
    }

    if (!data.empty()){
        for (std::map < std::string, RVector >::iterator
            it = data.begin(); it != data.end(); it ++){
            std::cout << "Warning! data: " << it->first
                      << " not written to vtk. " << it->second.size()
                      << std::endl;
        }
    }

    file.close();
}

void Mesh::importVTK(const std::string & fbody) {
//     __MS(dimension_)
    this->clear();
    std::fstream file; openInFile(fbody.substr(0, fbody.rfind(".vtk")) + ".vtk",
                                  &file);

    std::vector < std::string > row;
    getline(file, commentString_); //** vtk version line
    getline(file, commentString_); //** comment line


    if (commentString_.find("d-2__") != std::string::npos){
        dimension_ = 2;
    } else if (commentString_.find("d-3__") != std::string::npos){
        dimension_ = 3;
    }

    while (!file.eof()){
        row = getRowSubstrings(file);
      //  std::cout << row.size() << std::endl;
        if (row.size()){
            if (row[0] == "ASCII"){
                break;
            } else if (row[0] == "BINARY"){
                THROW_TO_IMPL
                break;
            }
        }
    }
    row = getRowSubstrings(file);
    //std::cout << row.size() << std::endl;
    if (row.back() == "UNSTRUCTURED_GRID"){

        //** End reading header
        while (!file.eof()){
            row = getRowSubstrings(file);
            if (row.size()){
                if (row[0] == "POINTS") readVTKPoints_(file, row);
                else if (row[0] == "CELLS") readVTKCells_(file, row);
                else if (row[0] == "SCALARS") readVTKScalars_(file, row);
            }
        }

    } else if (row.back() == "POLYDATA"){
        while (!file.eof()){
            row = getRowSubstrings(file);
            if (row.size()){
                if (row[0] == "POINTS") readVTKPoints_(file, row);
                else if (row[0] == "POLYGONS") readVTKPolygons_(file, row);
            }
        }
    } else if (row.back() == "STRUCTURED_GRID"){
        Index nx = 0;
        Index ny = 0;
        Index nz = 0;

        while (!file.eof()){
            row = getRowSubstrings(file);

            if (row.size()){
                if (row[0] == "DIMENSIONS"){
                    if (row.size() == 4){
                        nx = toInt(row[1]);
                        ny = toInt(row[2]);
                        nz = toInt(row[3]);
                    } else {
                        __MS(row)
                        THROW_TO_IMPL
                    }
                } else if (row[0] == "POINTS"){
                    //POINTS 1331 double
                    Index nVerts = toInt(row[1]);
                    RVector vx(nVerts);
                    RVector vy(nVerts);
                    RVector vz(nVerts);
                    for (Index i = 0; i < nVerts; i ++) {
                        file >> vx[i] >> vy[i] >> vz[i];
                    }

                    RVector gvx(nx+1), gvy(ny+1), gvz(nz+1);
                    for (Index i = 0; i < nx+1; i ++){
                        gvx[i] = min(vx) + i * (max(vx) - min(vx))/nx;
                    }
                    for (Index i = 0; i < ny+1; i ++){
                        gvy[i] = min(vy) + i * (max(vy) - min(vy))/ny;
                    }
                    for (Index i = 0; i < nz+1; i ++){
                        gvz[i] = min(vz) + i * (max(vz) - min(vz))/nz;
                    }

                    this->create3DGrid(gvx, gvy, gvz);

                } else if (row[0] == "SCALARS") {
                    readVTKScalars_(file, row);
                }
            }
        }
    } else {
        __MS(row)
        THROW_TO_IMPL
    }
//     __MS(dimension_)
    //this->showInfos();
    file.close();
}

void Mesh::readVTKPoints_(std::fstream & file,
                          const std::vector < std::string > & row){
    uint nVerts = toInt(row[1]);
    //std::cout << "nVerts: " << nVerts << std::endl;
    double x = 0.0, y = 0.0, z = 0.0;
    for (uint i = 0; i < nVerts; i ++) {
        file >> x >> y >> z;
        this->createNode(x, y, z);
    }

//     std::cout << GIMLI::z(positions()) << std::endl;
//     std::cout << (min(abs(GIMLI::z(positions()))) << std::endl;
//     __MS(nonZero(GIMLI::x(positions())))
//     __MS(nonZero(GIMLI::y(positions())))
//     __MS(nonZero(GIMLI::z(positions())))
    if (!nonZero(GIMLI::y(positions())) && nonZero(GIMLI::z(positions()))){
        dimension_ = 2;
        // swap y and z
        for (Index i = 0; i < nodeCount(); i ++ ){
            nodeVector_[i]->pos()[1] = nodeVector_[i]->pos()[2];
            nodeVector_[i]->pos()[2] = 0.0;
        }

    } else if (!nonZero(GIMLI::z(positions()))) dimension_ = 2;
}

void Mesh::readVTKCells_(std::fstream & file,
                         const std::vector < std::string > & row){
    uint nCells = toInt(row[1]);
    //std::cout << "nCells: " << nCells << std::endl;
    uint nNodes = 0;
    uint id;
    std::vector < Node * > nodes;
    for (uint i = 0; i < nCells; i ++) {
        file >> nNodes;
        nodes.resize(nNodes);
        for (uint j = 0; j < nNodes; j ++) {
            file >> id;
            nodes[j] = &this->node(id);
        }
        this->createCell(nodes);
    }
}

void Mesh::readVTKPolygons_(std::fstream & file, const std::vector < std::string > & row){
    uint nPoly = toInt(row[1]);
    uint nNodes = 0;
    uint id;
    std::vector < Node * > nodes;
    for (uint i = 0; i < nPoly; i ++) {
        file >> nNodes;
        nodes.resize(nNodes);
        for (uint j = 0; j < nNodes; j ++) {
            file >> id;
            nodes[j] = &this->node(id);
        }
        this->createBoundary(nodes);
    }
}

// template <class Arg, class Result> class bind : std::unary_function< Arg, Result >{
// public:
//     Result operator() (Arg & o) { return toDouble(o); }
// };
//   struct unary_function{
//     typedef Arg argument_type;
//     typedef Result result_type;
//   };
// template < class ret > class bind{
// public:
//     bind() {
//         funct_ = &toDouble;
//     }
//     template < class type > ret operator() (type & o) { return toDouble(o); }
// protected:
//     //void (Region::*)
//     size_t &funct_;
//     //(toDouble*) funct_;
// };

void Mesh::readVTKScalars_(std::fstream & file, const std::vector < std::string > & row){
    std::string name(row[1]);
    std::vector < std::string > r(getRowSubstrings(file));
    if (r.size()){
        if (r[0] == "LOOKUP_TABLE"){
            r = getRowSubstrings(file);
        }
    }
    RVector data(r.size());
//     std::cout.precision(14);
//     std::cout << *r.begin() << std::endl;
//     std::cout << toDouble(*r.begin()) << std::endl;
//     std::cout << std::bind1st(&toDouble)(*r.begin()) << std::endl;
    //std::cout << bind< double, toDouble >(&toDouble)(*r.begin()) << std::endl;

    //std::copy(r.begin(), r.end(), data.begin(), bind< double >(toDouble);
    for (uint i = 0; i < data.size(); i ++) data[i] = toDouble(r[i]);
    addData(name, data);
}


void Mesh::importVTU(const std::string & fbody) {
    this->clear();
    THROW_TO_IMPL
}

void Mesh::exportVTU(const std::string & fbody, bool binary) const {
    std::string filename(fbody);
    if (filename.rfind(".vtu") == std::string::npos){
        filename = fbody.substr(0, filename.rfind(".vtk")) + ".vtu";
    }
    std::fstream file; if (!openOutFile(filename, & file)) { return ; }
    file.precision(14);
    file << "<VTKFile type=\"UnstructuredGrid\" version=\"0.1\" byte_order=\"LittleEndian\">" << std::endl;
    file << "<UnstructuredGrid>" << std::endl;

    std::map< std::string, RVector > data(exportDataMap_);
    if (cellCount() > 0){
        RVector tmp(cellCount());
        std::transform(cellVector_.begin(), cellVector_.end(), &tmp[0], std::mem_fun(&Cell::marker));
        if (!data.count("_Marker")) data.insert(std::make_pair("_Marker",  tmp));
        if (!data.count("_Attribute")) data.insert(std::make_pair("_Attribute",  cellAttributes()));
    }
    addVTUPiece_(file, *this, data);

    file << "</UnstructuredGrid>" << std::endl;
    file << "</VTKFile>" << std::endl;
    file.close();
}

void Mesh::exportBoundaryVTU(const std::string & fbody, bool binary) const {
    std::string filename(fbody);
    if (filename.rfind(".vtu") == std::string::npos){
        filename = fbody.substr(0, filename.rfind(".vtk")) + ".vtu";
    }
    std::fstream file; if (!openOutFile(filename, & file)) { return ; }

    file << "<VTKFile type=\"UnstructuredGrid\" version=\"0.1\" byte_order=\"LittleEndian\">" << std::endl;
    file << "<UnstructuredGrid>" << std::endl;

    std::vector < Boundary * > bs;
    for (uint i = 0; i < boundaryCount(); i ++) {
        if (boundary(i).marker() != 0.0) {
            bs.push_back(&boundary(i));
        }
//         if (boundary(i).marker() == -2) {
//             std::cout << boundary(i)<< " " << boundary(i).center() << " " << boundary(i).marker() << std::endl;
//         }
    }

    Mesh boundMesh;
    boundMesh.createMeshByBoundaries(*this, bs);
//    boundMesh.showInfos();
    //for (uint i =0; i < boundMesh.nodeCount(); i ++) std::cout << boundMesh.node(i)<< std::endl;
    std::map< std::string, RVector > boundData;

    RVector tmp(boundMesh.boundaryCount());
    std::transform(boundMesh.boundaries().begin(),
                   boundMesh.boundaries().end(),
                   &tmp[0], std::mem_fun(&Boundary::marker));

    if (!boundData.count("_BoundaryMarker")) boundData.insert(std::make_pair("_BoundaryMarker",  tmp));

    //boundMesh.exportVTK(fbody, boundData);
    addVTUPiece_(file, boundMesh, boundData);

    file << "</UnstructuredGrid>" << std::endl;
    file << "</VTKFile>" << std::endl;
    file.close();
}

void Mesh::addVTUPiece_(std::fstream & file, const Mesh & mesh,
                  const std::map < std::string, RVector > & data) const{

    bool binary = false;
    bool cellsAreBoundaries = false;

    std::vector < MeshEntity * > cells;

    if (mesh.cellCount() == 0 && mesh.boundaryCount() > 0){
        cellsAreBoundaries = true;
        cells.reserve(mesh.boundaryCount());
        for (uint i = 0; i < mesh.boundaryCount(); i ++) cells.push_back(& mesh.boundary(i));
    } else {
        cells.reserve(mesh.cellCount());
        for (uint i = 0; i < mesh.cellCount(); i ++) cells.push_back(& mesh.cell(i));
    }

    uint nNodes = mesh.nodeCount();
    uint nCells = cells.size();

    file << "<Piece NumberOfPoints=\"" << nNodes << "\" NumberOfCells=\"" << nCells << "\">" << std::endl;

    file << "<Points>" << std::endl;
    file << "<DataArray type=\"Float64\" NumberOfComponents=\"3\" format=\"ascii\">" << std::endl;
    for (uint i = 0; i < mesh.nodeCount(); i ++) {
        file << mesh.node(i).x() << " " << mesh.node(i).y() << " " << mesh.node(i).z() << " ";
    }
    file << std::endl << "</DataArray>" << std::endl;
    file << "</Points>" << std::endl;

    file << "<Cells>" << std::endl;
    file << "<DataArray type=\"Int32\" Name=\"connectivity\" format=\"ascii\">" << std::endl;
    for (uint i = 0; i < nCells; i ++) {
        MeshEntity * cell = cells[i];
        if (cell->rtti() == MESH_TETRAHEDRON10_RTTI){

            file << cell->node(0).id() << " " << cell->node(1).id() << " "
                << cell->node(2).id() << " " << cell->node(3).id() << " "
                << cell->node(4).id() << " " << cell->node(7).id() << " "
                << cell->node(5).id() << " " << cell->node(6).id() << " "
                << cell->node(9).id() << " " << cell->node(8).id() << " ";
        } else for (uint j = 0; j < cell->nodeCount(); j ++) file << cell->node(j).id() << " ";
    }
    file << std::endl << "</DataArray>" << std::endl;
    file << "<DataArray type=\"Int32\" Name=\"offsets\" format=\"ascii\">" << std::endl;
    uint count = 0;

    for (uint i = 0; i < nCells; i ++) {
        count += cells[i]->nodeCount();
        file << count << " ";
    }
    file << std::endl << "</DataArray>" << std::endl;
    file << "<DataArray type=\"UInt8\" Name=\"types\" format=\"ascii\">" << std::endl;

    for (uint i = 0; i < nCells; i ++) {
        switch (cells[i]->rtti()){
            case MESH_BOUNDARY_NODE_RTTI: file     << "1 "; break;
            case MESH_EDGE_CELL_RTTI:
            case MESH_EDGE_RTTI: file          << "3 "; break;
            case MESH_EDGE3_CELL_RTTI:
            case MESH_EDGE3_RTTI: file         << "21 "; break;
            case MESH_TRIANGLEFACE_RTTI:
            case MESH_TRIANGLE_RTTI: file      << "5 "; break;
            case MESH_TRIANGLEFACE6_RTTI:
            case MESH_TRIANGLE6_RTTI: file     << "22 "; break;
            case MESH_QUADRANGLEFACE_RTTI:
            case MESH_QUADRANGLE_RTTI: file    << "9 "; break;
            case MESH_QUADRANGLEFACE8_RTTI:
            case MESH_QUADRANGLE8_RTTI: file   << "23 "; break;
            case MESH_TETRAHEDRON_RTTI: file   << "10 "; break;
            case MESH_TETRAHEDRON10_RTTI: file << "24 "; break;
            case MESH_HEXAHEDRON_RTTI: file    << "12 "; break;
            case MESH_HEXAHEDRON20_RTTI: file  << "25 "; break;
            case MESH_POLYGON_FACE_RTTI: file  << "7 "; break; // VTK_POLYGON
            default: std::cerr << WHERE_AM_I << " nothing know about." << cells[i]->rtti() << std::endl;
        }
    }
    file << std::endl << "</DataArray>" << std::endl;
    file << "</Cells>" << std::endl;

    uint nodeData = 0, cellData = 0;

    for (std::map < std::string, RVector >::const_iterator it = data.begin();
         it != data.end(); it ++){


        if (it->second.size() == nNodes && !cellsAreBoundaries) {
            //NodeCount == Cellcount for cellsAreBoundaries(2d)
            nodeData++;
        } else if (it->second.size() == nCells) {
            cellData++;
        } else {
            std::cerr << WHERE_AM_I << " dont know how to handle data array: " << it->first
                        << " with size " << it->second.size() << " nodesize = " << nNodes
                        << " cellsize = " << nCells << std::endl;
        }
    }

    if (nodeData > 0){
        file << "<PointData>" << std::endl;
        for (std::map < std::string, RVector >::const_iterator it = data.begin();
              it != data.end(); it ++){
            if (it->second.size() == nNodes && !cellsAreBoundaries ) {
                 file << "<DataArray type=\"Float32\" Name=\""
                      << it->first << "\" format=\"ascii\">" << std::endl;
                 for (uint i = 0; i < it->second.size(); i ++) file << it->second[i] << " ";
                 file << std::endl << "</DataArray>" << std::endl;
            }
        }
        file << "</PointData>" << std::endl;
    }

     if (cellData > 0){
        file << "<CellData>" << std::endl;
        for (std::map < std::string, RVector >::const_iterator it = data.begin();
             it != data.end(); it ++){

            if (it->second.size() == nCells) {
                 file << "<DataArray type=\"Float64\" Name=\"" << it->first;
                 if (!binary){
                    file << "\" format=\"ascii\">" << std::endl;
                    for (uint i = 0; i < it->second.size(); i ++) file << it->second[i] << " ";
                 } else {
                    file << "\" format=\"binary\">";
                    file.write((char*)&it->second[0], it->second.size() * sizeof(double));
                 }


                 file << std::endl << "</DataArray>" << std::endl;
            }
        }
        file << "</CellData>" << std::endl;
    }

    file << "</Piece>" << std::endl;
}

void Mesh::importMod(const std::string & filename){
    RMatrix mat;
    std::vector < std::string > comments;
    loadMatrixCol(mat, filename, comments);
//     std::cout << comments.size() << std::endl;
//     std::cout << mat.size() << std::endl;
//     std::cout << mat[0].size() << std::endl;

    RVector x(unique(sort(cat(mat[0], mat[1]))));
    RVector y(unique(sort(cat(mat[2], mat[3]))) * -1.0);
    create2DGrid(x, y);
    if (comments.size() > 4 && mat.cols() > 4) addData(comments[4], mat[4]);
    if (comments.size() > 5 && mat.cols() > 5) addData(comments[5], mat[5]);
}

void Mesh::importSTL(const std::string & fileName, bool isBinary ){
    double tolerance = 1e-3;

    std::vector< std::vector < RVector3 > > allVerts;

    if (!isBinary){ // try import ascii
        std::fstream file; openInFile(fileName, & file);

        std::vector < std::string > row;

        row = getNonEmptyRow(file);
        if (row[0] != "solid") {
            file.close();
            importSTL(fileName, true);
        }
        allVerts.push_back(std::vector < RVector3 >());

        while (!file.eof()){
            row = getNonEmptyRow(file);
            if (row.size() > 0){
                if (row[0] == "solid"){
                    allVerts.push_back(std::vector < RVector3 >());

                } else if (row[0] == "facet" && row[1] == "normal"){ //** facet normal  0.0  0.0  0.0
                    row = getNonEmptyRow(file);  //** outer loop
                    row = getNonEmptyRow(file); //** vertex x y z;
                    allVerts.back().push_back(RVector3(toDouble(row[1]), toDouble(row[2]), toDouble(row[3])));
                    row = getNonEmptyRow(file); //** vertex x y z
                    allVerts.back().push_back(RVector3(toDouble(row[1]), toDouble(row[2]), toDouble(row[3])));
                    row = getNonEmptyRow(file); //** vertex x y z
                    allVerts.back().push_back(RVector3(toDouble(row[1]), toDouble(row[2]), toDouble(row[3])));
                    row = getNonEmptyRow(file);  //** endloop
                    row = getNonEmptyRow(file);  //** endfacet;
                } else if (row[0] == "endsolid"){
                } 
            }
        }
        file.close();
    } else { // import Binary Format
        UNTESTED

        FILE * file; file = fopen(fileName.c_str(), "r+b");

        char header[80];
        Index ret = 0;
        ret = fread(&header, 1, 80, file);
        if (ret == 0) throwError(1, WHERE_AM_I + " Oops");

        int nFaces = 0;
        ret = fread(&nFaces, 4, 1, file);
        if (ret == 0) throwError(1, WHERE_AM_I + " Oops");

        std::vector < RVector3 > allVerts;

        float rd[48];
        char padding[2];
        for (int i = 0; i < nFaces; i ++){
            ret = fread(&rd, 4, 12, file);
            if (ret == 0) throwError(1, WHERE_AM_I + " Oops");

            allVerts.push_back(RVector3(rd[3], rd[4],  rd[5]).round(tolerance * 0.01));
            allVerts.push_back(RVector3(rd[6], rd[7],  rd[8]).round(tolerance * 0.01));
            allVerts.push_back(RVector3(rd[9], rd[10], rd[11]).round(tolerance * 0.01));

            ret = fread(&padding, 1, 2, file);
            if (ret == 0) throwError(1, WHERE_AM_I + " Oops");
        }

        fclose(file);
    } // end import binary STL format

    Node *n1, *n2, *n3;
    for (Index j = 0; j < allVerts.size(); j ++ ){
        if (allVerts[j].size() % 3 == 0 && allVerts[j].size() > 0){
            for (uint i = 0; i < allVerts[j].size() / 3; i ++){
                n1 = createNodeWithCheck(allVerts[j][i * 3], tolerance);
                n2 = createNodeWithCheck(allVerts[j][i * 3 + 1], tolerance);
                n3 = createNodeWithCheck(allVerts[j][i * 3 + 2], tolerance);
                this->createTriangleFace(*n1, *n2, *n3, j);
            }
        } else {
            throwError(1,  WHERE_AM_I + " there is something wrong in ascii-stl-format "
                    + toStr(allVerts.size()) + " " + toStr(allVerts.size() % 3));
        }
    }
}

int Mesh::exportMidCellValue(const std::string & fileName,
                              const RVector & data1, const RVector & data2) const {

    RMatrix mat(dimension_, cellCount());
    for (uint j = 0; j < cellCount(); j ++) {
        for (uint i = 0; i < dimension_; i ++) {
            mat[i][j] = cell(j).center()[i];
        }
    }

    if (data1.size() == cellCount()) mat.push_back(data1);
    if (data2.size() == cellCount()) mat.push_back(data2);

    return saveMatrixCol(mat, fileName);
}

void Mesh::exportAsTetgenPolyFile(const std::string & filename){
    std::fstream file; openOutFile(filename.substr(0, filename.rfind(".poly")) + ".poly", & file);

    uint nverts = nodeCount();
    uint nfacets = boundaryCount();

    //  file << "# nverties dimension nattrib boolbndrymarker" << endl;
    file << nverts << "\t3\t0\t1" << std::endl;

    //file << "#    pointNr. x y z marker" << endl;
    file.setf(std::ios::scientific, std::ios::floatfield);
    file.precision(12);
    for (uint i = 0; i < nverts; i++){
        file << i << "\t" << node(i).x()
                << "\t" << node(i).y()
                << "\t" << node(i).z()
                << "\t" << node(i).marker() << std::endl;
    }

    //file << "# nfacets boolbndrymarker" << endl;
    size_t nPolyFacet = 0;
    size_t nNodesPoly = 0;
    file << nfacets << "\t1" << std::endl;
    for (size_t i = 0, imax = nfacets;i < imax; i ++){

        nPolyFacet = 1;
        file << nPolyFacet << "\t0\t" << boundary(i).marker() << std::endl;
        //file << nPolyFacet << "\t" << facet(i).holeCount() << "\t" << facet(i).boundaryMarker() << endl;

        nNodesPoly = boundary(i).nodeCount();
        file << nNodesPoly << " \t";

        for (size_t k = 0, kmax = nNodesPoly; k < kmax; k++){
            file << boundary(i).node(k).id() << "\t";
        }
        file << std::endl;
    }

    //file << "# nholes" << endl;
    file << 0 << std::endl;
    //file << "#    hole x y z" << endl;
//     for (int i = 0, imax = vecpHoles_.size(); i < imax ; i ++){
//         file << i << "\t"
//         << vecpHoles_[i]->x() << "\t"
//         << vecpHoles_[i]->y() << "\t"
//         << vecpHoles_[i]->z() << endl;
//     }

  //file << "# nregions" << endl;
  file << 0 << std::endl;
  //file << "#    region x y z attribute maxarea" << endl;
//   for (int i = 0, imax = regions_.size(); i < imax ; i ++){
//     file << i << "\t"
//      << regions_[i]->x() << "\t"
//      << regions_[i]->y() << "\t"
//          << regions_[i]->z() << "\t"
//      << regions_[i]->attribute() << "\t"
//      << regions_[i]->dx() << endl;
//   }
  file.close();

}

} // namespace GIMLI{<|MERGE_RESOLUTION|>--- conflicted
+++ resolved
@@ -107,11 +107,7 @@
 
     //! write vertex dummy-infos;
     int dummy[127]; memset(dummy, 0, 127 * sizeof(int));
-<<<<<<< HEAD
-    dummy[0] = int(isGeometry_);
-=======
     dummy[0] = int(this->isGeometry_);
->>>>>>> 49347ee4
     if (!fwrite(dummy, sizeof(int), 127, file)) {
     }
 
