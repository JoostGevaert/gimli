--- conflicted
+++ resolved
@@ -722,7 +722,6 @@
                  const std::vector < int > & rowIdx,
                  const Vector < ValueType > vals, int stype=0)
         : MatrixBase(){
-<<<<<<< HEAD
           colPtr_ = colPtr;
           rowIdx_ = rowIdx;
           vals_   = vals;
@@ -730,22 +729,6 @@
           valid_  = true;
           cols_ = max(rowIdx_) + 1;
           rows_ = colPtr_.size() - 1;
-=======
-        colPtr_.reserve(dim + 1);
-        colPtr_.resize(dim + 1);
-
-        rowIdx_.reserve(nVals);
-        rowIdx_.resize(nVals);
-
-        vals_.resize(nVals);
-        stype_ = stype;
-        rows_ = max(rowIdx_) + 1;
-        cols_ = colPtr_.size() - 1;
-        THROW_TO_IMPL
-//         std::copy(colPtr[0], colPtr[dim], colPtr_[0]);
-//         std::copy(rowIdx[0], rowIdx[nVals - 1], rowIdx_[0]);
-//         std::copy(vals[0], vals[nVals - 1], & vals_[0]);
->>>>>>> 09e962b4
     }
 
     /*! Destructor */
